//CHECKSTYLE:FileLength:OFF
/*! ******************************************************************************
 *
 * Pentaho Data Integration
 *
 * Copyright (C) 2002-2015 by Pentaho : http://www.pentaho.com
 *
 *******************************************************************************
 *
 * Licensed under the Apache License, Version 2.0 (the "License");
 * you may not use this file except in compliance with
 * the License. You may obtain a copy of the License at
 *
 *    http://www.apache.org/licenses/LICENSE-2.0
 *
 * Unless required by applicable law or agreed to in writing, software
 * distributed under the License is distributed on an "AS IS" BASIS,
 * WITHOUT WARRANTIES OR CONDITIONS OF ANY KIND, either express or implied.
 * See the License for the specific language governing permissions and
 * limitations under the License.
 *
 ******************************************************************************/

package org.pentaho.di.ui.spoon;

import java.beans.PropertyChangeListener;
import java.beans.PropertyChangeSupport;
import java.io.DataOutputStream;
import java.io.File;
import java.io.FileInputStream;
import java.lang.reflect.Method;
import java.net.MalformedURLException;
import java.net.URL;
import java.text.ParseException;
import java.text.SimpleDateFormat;
import java.util.ArrayList;
import java.util.Arrays;
import java.util.Collections;
import java.util.Date;
import java.util.HashMap;
import java.util.Hashtable;
import java.util.LinkedHashSet;
import java.util.List;
import java.util.Locale;
import java.util.Map;
import java.util.Properties;
import java.util.concurrent.Callable;
import java.util.concurrent.ExecutorService;
import java.util.concurrent.Executors;
import java.util.concurrent.Future;
import java.util.regex.Matcher;
import java.util.regex.Pattern;

import javax.swing.UIManager;
import javax.swing.plaf.metal.MetalLookAndFeel;

import org.apache.commons.vfs.FileObject;
import org.eclipse.jface.action.Action;
import org.eclipse.jface.action.MenuManager;
import org.eclipse.jface.dialogs.MessageDialog;
import org.eclipse.jface.dialogs.MessageDialogWithToggle;
import org.eclipse.jface.window.ApplicationWindow;
import org.eclipse.jface.window.DefaultToolTip;
import org.eclipse.jface.window.ToolTip;
import org.eclipse.jface.wizard.Wizard;
import org.eclipse.jface.wizard.WizardDialog;
import org.eclipse.swt.SWT;
import org.eclipse.swt.SWTException;
import org.eclipse.swt.browser.LocationEvent;
import org.eclipse.swt.browser.LocationListener;
import org.eclipse.swt.custom.CTabFolder;
import org.eclipse.swt.custom.CTabItem;
import org.eclipse.swt.custom.SashForm;
import org.eclipse.swt.dnd.Clipboard;
import org.eclipse.swt.dnd.DND;
import org.eclipse.swt.dnd.DropTarget;
import org.eclipse.swt.dnd.DropTargetEvent;
import org.eclipse.swt.dnd.DropTargetListener;
import org.eclipse.swt.dnd.FileTransfer;
import org.eclipse.swt.dnd.Transfer;
import org.eclipse.swt.events.KeyAdapter;
import org.eclipse.swt.events.KeyEvent;
import org.eclipse.swt.events.MenuDetectEvent;
import org.eclipse.swt.events.MenuDetectListener;
import org.eclipse.swt.events.ModifyEvent;
import org.eclipse.swt.events.ModifyListener;
import org.eclipse.swt.events.MouseAdapter;
import org.eclipse.swt.events.MouseEvent;
import org.eclipse.swt.events.MouseMoveListener;
import org.eclipse.swt.events.SelectionAdapter;
import org.eclipse.swt.events.SelectionEvent;
import org.eclipse.swt.events.TreeAdapter;
import org.eclipse.swt.events.TreeEvent;
import org.eclipse.swt.graphics.Color;
import org.eclipse.swt.graphics.Cursor;
import org.eclipse.swt.graphics.DeviceData;
import org.eclipse.swt.graphics.Image;
import org.eclipse.swt.graphics.Rectangle;
import org.eclipse.swt.layout.FillLayout;
import org.eclipse.swt.layout.FormAttachment;
import org.eclipse.swt.layout.FormData;
import org.eclipse.swt.layout.FormLayout;
import org.eclipse.swt.layout.GridData;
import org.eclipse.swt.printing.Printer;
import org.eclipse.swt.program.Program;
import org.eclipse.swt.widgets.Composite;
import org.eclipse.swt.widgets.Control;
import org.eclipse.swt.widgets.Display;
import org.eclipse.swt.widgets.Event;
import org.eclipse.swt.widgets.FileDialog;
import org.eclipse.swt.widgets.Label;
import org.eclipse.swt.widgets.Listener;
import org.eclipse.swt.widgets.Menu;
import org.eclipse.swt.widgets.MenuItem;
import org.eclipse.swt.widgets.MessageBox;
import org.eclipse.swt.widgets.Sash;
import org.eclipse.swt.widgets.Shell;
import org.eclipse.swt.widgets.Text;
import org.eclipse.swt.widgets.ToolBar;
import org.eclipse.swt.widgets.ToolItem;
import org.eclipse.swt.widgets.Tree;
import org.eclipse.swt.widgets.TreeItem;
import org.pentaho.di.base.AbstractMeta;
import org.pentaho.di.cluster.ClusterSchema;
import org.pentaho.di.cluster.SlaveServer;
import org.pentaho.di.core.AddUndoPositionInterface;
import org.pentaho.di.core.Const;
import org.pentaho.di.core.DBCache;
import org.pentaho.di.core.EngineMetaInterface;
import org.pentaho.di.core.JndiUtil;
import org.pentaho.di.core.KettleClientEnvironment;
import org.pentaho.di.core.KettleEnvironment;
import org.pentaho.di.core.LastUsedFile;
import org.pentaho.di.core.NotePadMeta;
import org.pentaho.di.core.ObjectUsageCount;
import org.pentaho.di.core.Props;
import org.pentaho.di.core.RowMetaAndData;
import org.pentaho.di.core.SourceToTargetMapping;
import org.pentaho.di.core.changed.ChangedFlagInterface;
import org.pentaho.di.core.changed.PDIObserver;
import org.pentaho.di.core.clipboard.ImageDataTransfer;
import org.pentaho.di.core.database.DatabaseMeta;
import org.pentaho.di.core.encryption.Encr;
import org.pentaho.di.core.exception.KettleAuthException;
import org.pentaho.di.core.exception.KettleException;
import org.pentaho.di.core.exception.KettleMissingPluginsException;
import org.pentaho.di.core.exception.KettleRowException;
import org.pentaho.di.core.exception.KettleValueException;
import org.pentaho.di.core.exception.KettleXMLException;
import org.pentaho.di.core.extension.ExtensionPointHandler;
import org.pentaho.di.core.extension.KettleExtensionPoint;
import org.pentaho.di.core.gui.GUIFactory;
import org.pentaho.di.core.gui.OverwritePrompter;
import org.pentaho.di.core.gui.Point;
import org.pentaho.di.core.gui.SpoonFactory;
import org.pentaho.di.core.gui.SpoonInterface;
import org.pentaho.di.core.gui.UndoInterface;
import org.pentaho.di.core.lifecycle.LifeEventHandler;
import org.pentaho.di.core.lifecycle.LifeEventInfo;
import org.pentaho.di.core.lifecycle.LifecycleException;
import org.pentaho.di.core.lifecycle.LifecycleSupport;
import org.pentaho.di.core.logging.DefaultLogLevel;
import org.pentaho.di.core.logging.FileLoggingEventListener;
import org.pentaho.di.core.logging.KettleLogStore;
import org.pentaho.di.core.logging.LogChannel;
import org.pentaho.di.core.logging.LogChannelInterface;
import org.pentaho.di.core.logging.LogLevel;
import org.pentaho.di.core.logging.LoggingObjectInterface;
import org.pentaho.di.core.logging.LoggingObjectType;
import org.pentaho.di.core.logging.SimpleLoggingObject;
import org.pentaho.di.core.parameters.NamedParams;
import org.pentaho.di.core.plugins.JobEntryPluginType;
import org.pentaho.di.core.plugins.LifecyclePluginType;
import org.pentaho.di.core.plugins.PartitionerPluginType;
import org.pentaho.di.core.plugins.PluginFolder;
import org.pentaho.di.core.plugins.PluginInterface;
import org.pentaho.di.core.plugins.PluginRegistry;
import org.pentaho.di.core.plugins.PluginTypeInterface;
import org.pentaho.di.core.plugins.PluginTypeListener;
import org.pentaho.di.core.plugins.RepositoryPluginType;
import org.pentaho.di.core.plugins.StepPluginType;
import org.pentaho.di.core.reflection.StringSearchResult;
import org.pentaho.di.core.row.RowBuffer;
import org.pentaho.di.core.row.RowMeta;
import org.pentaho.di.core.row.RowMetaInterface;
import org.pentaho.di.core.row.ValueMeta;
import org.pentaho.di.core.row.ValueMetaInterface;
import org.pentaho.di.core.undo.TransAction;
import org.pentaho.di.core.util.StringUtil;
import org.pentaho.di.core.variables.VariableSpace;
import org.pentaho.di.core.variables.Variables;
import org.pentaho.di.core.vfs.KettleVFS;
import org.pentaho.di.core.xml.XMLHandler;
import org.pentaho.di.i18n.BaseMessages;
import org.pentaho.di.imp.ImportRules;
import org.pentaho.di.job.Job;
import org.pentaho.di.job.JobExecutionConfiguration;
import org.pentaho.di.job.JobMeta;
import org.pentaho.di.job.entries.job.JobEntryJob;
import org.pentaho.di.job.entries.trans.JobEntryTrans;
import org.pentaho.di.job.entry.JobEntryCopy;
import org.pentaho.di.job.entry.JobEntryDialogInterface;
import org.pentaho.di.job.entry.JobEntryInterface;
import org.pentaho.di.laf.BasePropertyHandler;
import org.pentaho.di.metastore.MetaStoreConst;
import org.pentaho.di.pan.CommandLineOption;
import org.pentaho.di.partition.PartitionSchema;
import org.pentaho.di.pkg.JarfileGenerator;
import org.pentaho.di.repository.KettleRepositoryLostException;
import org.pentaho.di.repository.ObjectId;
import org.pentaho.di.repository.RepositoriesMeta;
import org.pentaho.di.repository.Repository;
import org.pentaho.di.repository.RepositoryCapabilities;
import org.pentaho.di.repository.RepositoryDirectory;
import org.pentaho.di.repository.RepositoryDirectoryInterface;
import org.pentaho.di.repository.RepositoryElementInterface;
import org.pentaho.di.repository.RepositoryMeta;
import org.pentaho.di.repository.RepositoryObjectType;
import org.pentaho.di.repository.RepositoryOperation;
import org.pentaho.di.repository.RepositorySecurityManager;
import org.pentaho.di.repository.RepositorySecurityProvider;
import org.pentaho.di.resource.ResourceExportInterface;
import org.pentaho.di.resource.ResourceUtil;
import org.pentaho.di.resource.TopLevelResource;
import org.pentaho.di.shared.SharedObjectInterface;
import org.pentaho.di.shared.SharedObjects;
import org.pentaho.di.trans.DatabaseImpact;
import org.pentaho.di.trans.HasDatabasesInterface;
import org.pentaho.di.trans.HasSlaveServersInterface;
import org.pentaho.di.trans.Trans;
import org.pentaho.di.trans.TransExecutionConfiguration;
import org.pentaho.di.trans.TransHopMeta;
import org.pentaho.di.trans.TransMeta;
import org.pentaho.di.trans.step.RowDistributionInterface;
import org.pentaho.di.trans.step.RowDistributionPluginType;
import org.pentaho.di.trans.step.StepDialogInterface;
import org.pentaho.di.trans.step.StepErrorMeta;
import org.pentaho.di.trans.step.StepMeta;
import org.pentaho.di.trans.step.StepMetaInterface;
import org.pentaho.di.trans.step.StepPartitioningMeta;
import org.pentaho.di.trans.steps.selectvalues.SelectValuesMeta;
import org.pentaho.di.ui.cluster.dialog.ClusterSchemaDialog;
import org.pentaho.di.ui.cluster.dialog.SlaveServerDialog;
import org.pentaho.di.ui.core.ConstUI;
import org.pentaho.di.ui.core.PrintSpool;
import org.pentaho.di.ui.core.PropsUI;
import org.pentaho.di.ui.core.auth.AuthProviderDialog;
import org.pentaho.di.ui.core.database.wizard.CreateDatabaseWizard;
import org.pentaho.di.ui.core.dialog.CheckResultDialog;
import org.pentaho.di.ui.core.dialog.EnterMappingDialog;
import org.pentaho.di.ui.core.dialog.EnterOptionsDialog;
import org.pentaho.di.ui.core.dialog.EnterSearchDialog;
import org.pentaho.di.ui.core.dialog.EnterSelectionDialog;
import org.pentaho.di.ui.core.dialog.EnterStringsDialog;
import org.pentaho.di.ui.core.dialog.EnterTextDialog;
import org.pentaho.di.ui.core.dialog.ErrorDialog;
import org.pentaho.di.ui.core.dialog.KettlePropertiesFileDialog;
import org.pentaho.di.ui.core.dialog.PopupOverwritePrompter;
import org.pentaho.di.ui.core.dialog.PreviewRowsDialog;
import org.pentaho.di.ui.core.dialog.ShowBrowserDialog;
import org.pentaho.di.ui.core.dialog.ShowMessageDialog;
import org.pentaho.di.ui.core.dialog.Splash;
import org.pentaho.di.ui.core.dialog.SubjectDataBrowserDialog;
import org.pentaho.di.ui.core.gui.GUIResource;
import org.pentaho.di.ui.core.gui.WindowProperty;
import org.pentaho.di.ui.core.widget.OsHelper;
import org.pentaho.di.ui.core.widget.TreeMemory;
import org.pentaho.di.ui.imp.ImportRulesDialog;
import org.pentaho.di.ui.job.dialog.JobDialogPluginType;
import org.pentaho.di.ui.job.dialog.JobLoadProgressDialog;
import org.pentaho.di.ui.partition.dialog.PartitionSchemaDialog;
import org.pentaho.di.ui.repository.ILoginCallback;
import org.pentaho.di.ui.repository.RepositoriesDialog;
import org.pentaho.di.ui.repository.RepositorySecurityUI;
import org.pentaho.di.ui.repository.dialog.RepositoryDialogInterface;
import org.pentaho.di.ui.repository.dialog.RepositoryExportProgressDialog;
import org.pentaho.di.ui.repository.dialog.RepositoryImportProgressDialog;
import org.pentaho.di.ui.repository.dialog.RepositoryRevisionBrowserDialogInterface;
import org.pentaho.di.ui.repository.dialog.SelectDirectoryDialog;
import org.pentaho.di.ui.repository.dialog.SelectObjectDialog;
import org.pentaho.di.ui.repository.repositoryexplorer.RepositoryExplorer;
import org.pentaho.di.ui.repository.repositoryexplorer.RepositoryExplorerCallback;
import org.pentaho.di.ui.repository.repositoryexplorer.UISupportRegistery;
import org.pentaho.di.ui.repository.repositoryexplorer.model.UIRepositoryContent;
import org.pentaho.di.ui.repository.repositoryexplorer.uisupport.BaseRepositoryExplorerUISupport;
import org.pentaho.di.ui.repository.repositoryexplorer.uisupport.ManageUserUISupport;
import org.pentaho.di.ui.spoon.SpoonLifecycleListener.SpoonLifeCycleEvent;
import org.pentaho.di.ui.spoon.TabMapEntry.ObjectType;
import org.pentaho.di.ui.spoon.delegates.SpoonDelegates;
import org.pentaho.di.ui.spoon.dialog.AnalyseImpactProgressDialog;
import org.pentaho.di.ui.spoon.dialog.CheckTransProgressDialog;
import org.pentaho.di.ui.spoon.dialog.LogSettingsDialog;
import org.pentaho.di.ui.spoon.dialog.MetaStoreExplorerDialog;
import org.pentaho.di.ui.spoon.dialog.SaveProgressDialog;
import org.pentaho.di.ui.spoon.dialog.TipsDialog;
import org.pentaho.di.ui.spoon.job.JobGraph;
import org.pentaho.di.ui.spoon.partition.PartitionMethodSelector;
import org.pentaho.di.ui.spoon.partition.PartitionSettings;
import org.pentaho.di.ui.spoon.partition.processor.MethodProcessor;
import org.pentaho.di.ui.spoon.partition.processor.MethodProcessorFactory;
import org.pentaho.di.ui.spoon.trans.TransGraph;
import org.pentaho.di.ui.spoon.wizards.CopyTableWizardPage1;
import org.pentaho.di.ui.spoon.wizards.CopyTableWizardPage2;
import org.pentaho.di.ui.trans.dialog.TransDialogPluginType;
import org.pentaho.di.ui.trans.dialog.TransHopDialog;
import org.pentaho.di.ui.trans.dialog.TransLoadProgressDialog;
import org.pentaho.di.ui.util.HelpUtils;
import org.pentaho.di.ui.util.ThreadGuiResources;
import org.pentaho.di.ui.xul.KettleXulLoader;
import org.pentaho.di.version.BuildVersion;
import org.pentaho.metastore.api.IMetaStore;
import org.pentaho.metastore.api.exceptions.MetaStoreException;
import org.pentaho.metastore.stores.delegate.DelegatingMetaStore;
import org.pentaho.ui.xul.XulComponent;
import org.pentaho.ui.xul.XulDomContainer;
import org.pentaho.ui.xul.XulEventSource;
import org.pentaho.ui.xul.binding.BindingFactory;
import org.pentaho.ui.xul.binding.DefaultBindingFactory;
import org.pentaho.ui.xul.components.WaitBoxRunnable;
import org.pentaho.ui.xul.components.XulMenuitem;
import org.pentaho.ui.xul.components.XulMenuseparator;
import org.pentaho.ui.xul.components.XulToolbarbutton;
import org.pentaho.ui.xul.components.XulWaitBox;
import org.pentaho.ui.xul.containers.XulMenupopup;
import org.pentaho.ui.xul.containers.XulToolbar;
import org.pentaho.ui.xul.impl.XulEventHandler;
import org.pentaho.ui.xul.jface.tags.ApplicationWindowLocal;
import org.pentaho.ui.xul.jface.tags.JfaceMenuitem;
import org.pentaho.ui.xul.jface.tags.JfaceMenupopup;
import org.pentaho.ui.xul.swt.SwtXulLoader;
import org.pentaho.ui.xul.swt.tags.SwtDeck;
import org.pentaho.vfs.ui.VfsFileChooserDialog;
import org.pentaho.xul.swt.tab.TabItem;
import org.pentaho.xul.swt.tab.TabListener;
import org.pentaho.xul.swt.tab.TabSet;
import org.w3c.dom.Document;
import org.w3c.dom.Node;

import com.google.common.annotations.VisibleForTesting;

/**
 * This class handles the main window of the Spoon graphical transformation editor.
 *
 * @author Matt
 * @since 16-may-2003, i18n at 07-Feb-2006, redesign 01-Dec-2006
 */
public class Spoon extends ApplicationWindow implements AddUndoPositionInterface, TabListener, SpoonInterface,
  OverwritePrompter, PDIObserver, LifeEventHandler, XulEventSource, XulEventHandler, PartitionSchemasProvider {

  private static Class<?> PKG = Spoon.class;

  public static final LoggingObjectInterface loggingObject = new SimpleLoggingObject( "Spoon", LoggingObjectType.SPOON,
      null );

  public static final String STRING_TRANSFORMATIONS = BaseMessages.getString( PKG, "Spoon.STRING_TRANSFORMATIONS" );

  public static final String STRING_JOBS = BaseMessages.getString( PKG, "Spoon.STRING_JOBS" );

  public static final String STRING_BUILDING_BLOCKS = BaseMessages.getString( PKG, "Spoon.STRING_BUILDING_BLOCKS" );

  public static final String STRING_ELEMENTS = BaseMessages.getString( PKG, "Spoon.STRING_ELEMENTS" );

  public static final String STRING_CONNECTIONS = BaseMessages.getString( PKG, "Spoon.STRING_CONNECTIONS" );

  public static final String STRING_STEPS = BaseMessages.getString( PKG, "Spoon.STRING_STEPS" );

  public static final String STRING_JOB_ENTRIES = BaseMessages.getString( PKG, "Spoon.STRING_JOB_ENTRIES" );

  public static final String STRING_HOPS = BaseMessages.getString( PKG, "Spoon.STRING_HOPS" );

  public static final String STRING_PARTITIONS = BaseMessages.getString( PKG, "Spoon.STRING_PARTITIONS" );

  public static final String STRING_SLAVES = BaseMessages.getString( PKG, "Spoon.STRING_SLAVES" );

  public static final String STRING_CLUSTERS = BaseMessages.getString( PKG, "Spoon.STRING_CLUSTERS" );

  public static final String STRING_TRANS_BASE = BaseMessages.getString( PKG, "Spoon.STRING_BASE" );

  public static final String STRING_HISTORY = BaseMessages.getString( PKG, "Spoon.STRING_HISTORY" );

  public static final String STRING_TRANS_NO_NAME = BaseMessages.getString( PKG, "Spoon.STRING_TRANS_NO_NAME" );

  public static final String STRING_JOB_NO_NAME = BaseMessages.getString( PKG, "Spoon.STRING_JOB_NO_NAME" );

  public static final String STRING_TRANSFORMATION = BaseMessages.getString( PKG, "Spoon.STRING_TRANSFORMATION" );

  public static final String STRING_JOB = BaseMessages.getString( PKG, "Spoon.STRING_JOB" );

  private static final String SYNC_TRANS = "sync_trans_name_to_file_name";

  public static final String APP_NAME = BaseMessages.getString( PKG, "Spoon.Application.Name" );

  private static final String STRING_SPOON_MAIN_TREE = BaseMessages.getString( PKG, "Spoon.MainTree.Label" );

  private static final String STRING_SPOON_CORE_OBJECTS_TREE = BaseMessages
      .getString( PKG, "Spoon.CoreObjectsTree.Label" );

  public static final String XML_TAG_TRANSFORMATION_STEPS = "transformation-steps";

  public static final String XML_TAG_JOB_JOB_ENTRIES = "job-jobentries";

  private static final String XML_TAG_STEPS = "steps";

  public static final int MESSAGE_DIALOG_WITH_TOGGLE_YES_BUTTON_ID = 256;

  public static final int MESSAGE_DIALOG_WITH_TOGGLE_NO_BUTTON_ID = 257;

  public static final int MESSAGE_DIALOG_WITH_TOGGLE_CUSTOM_DISTRIBUTION_BUTTON_ID = 258;

  private static Spoon staticSpoon;

  private static LogChannelInterface log;

  private Display display;

  private Shell shell;

  private static Splash splash;

  private static FileLoggingEventListener fileLoggingEventListener;

  private boolean destroy;

  private SashForm sashform;

  public TabSet tabfolder;

  // THE HANDLERS
  public SpoonDelegates delegates = new SpoonDelegates( this );

  public RowMetaAndData variables = new RowMetaAndData( new RowMeta() );

  /**
   * These are the arguments that were given at Spoon launch time...
   */
  private String[] arguments;

  private boolean stopped;

  private Cursor cursor_hourglass, cursor_hand;

  public PropsUI props;

  public Repository rep;

  // private RepositorySecurityManager securityManager;

  public RepositoryCapabilities capabilities;

  // Save the last directory saved to for new files
  // TODO: Save the last saved position to the defaultSaveLocation
  private RepositoryDirectoryInterface defaultSaveLocation = null;

  // Associate the defaultSaveLocation with a given repository; We should clear this out on a repo change
  private Repository defaultSaveLocationRepository = null;

  private CTabItem view, design;

  private Label selectionLabel;

  public Text selectionFilter;

  private org.eclipse.swt.widgets.Menu fileMenus;

  private static final String APP_TITLE = APP_NAME;

  private static final String STRING_WELCOME_TAB_NAME = BaseMessages.getString( PKG, "Spoon.Title.STRING_WELCOME" );

  private static final String STRING_DOCUMENT_TAB_NAME = BaseMessages.getString( PKG, "Spoon.Documentation" );

  // "docs/English/welcome/index.html";
  private static final String FILE_WELCOME_PAGE = Const
      .safeAppendDirectory( BasePropertyHandler.getProperty( "documentationDirBase", "docs/" ),
          BaseMessages.getString( PKG, "Spoon.Title.STRING_DOCUMENT_WELCOME" ) );

  // "docs/English/InformationMap.html";
  private static final String FILE_DOCUMENT_MAP = Const
      .safeAppendDirectory( BasePropertyHandler.getProperty( "documentationDirBase", "docs/" ),
          BaseMessages.getString( PKG, "Spoon.Title.STRING_DOCUMENT_MAP" ) );

  // "docs/English/getting_started_with_instaview.pdf";
  private static final String FILE_DOCUMENT_INSTAVIEW = Const
      .safeAppendDirectory( BasePropertyHandler.getProperty( "documentationDirBase", "docs/" ),
          BaseMessages.getString( PKG, "Spoon.Title.STRING_DOCUMENT_INSTAVIEW" ) );

  private static final String UNDO_MENU_ITEM = "edit-undo";

  private static final String REDO_MENU_ITEM = "edit-redo";

  // "Undo : not available \tCTRL-Z"
  private static final String UNDO_UNAVAILABLE = BaseMessages.getString( PKG, "Spoon.Menu.Undo.NotAvailable" );

  // "Redo : not available \tCTRL-Y"
  private static final String REDO_UNAVAILABLE = BaseMessages.getString( PKG, "Spoon.Menu.Redo.NotAvailable" );

  public static final String REFRESH_SELECTION_EXTENSION = "REFRESH_SELECTION_EXTENSION";

  public static final String EDIT_SELECTION_EXTENSION = "EDIT_SELECTION_EXTENSION";

  private Composite tabComp;

  private Tree selectionTree;

  private Tree coreObjectsTree;

  private TransExecutionConfiguration transExecutionConfiguration;

  private TransExecutionConfiguration transPreviewExecutionConfiguration;

  private TransExecutionConfiguration transDebugExecutionConfiguration;

  private JobExecutionConfiguration jobExecutionConfiguration;

  // private Menu spoonMenu; // Connections,

  private int coreObjectsState = STATE_CORE_OBJECTS_NONE;

  protected Map<String, FileListener> fileExtensionMap = new HashMap<String, FileListener>();

  private List<Object[]> menuListeners = new ArrayList<Object[]>();

  // loads the lifecycle listeners
  private LifecycleSupport lifecycleSupport = new LifecycleSupport();

  private Composite mainComposite;

  private boolean viewSelected;

  private boolean designSelected;

  private Composite variableComposite;

  private Map<String, String> coreStepToolTipMap;

  private Map<String, String> coreJobToolTipMap;

  private DefaultToolTip toolTip;

  public Map<String, SharedObjects> sharedObjectsFileMap;

  /**
   * We can use this to set a default filter path in the open and save dialogs
   */
  public String lastDirOpened;

  private List<FileListener> fileListeners = new ArrayList<FileListener>();

  private XulDomContainer mainSpoonContainer;

  // Menu controllers to modify the main spoon menu
  private List<ISpoonMenuController> menuControllers = new ArrayList<ISpoonMenuController>();

  private XulToolbar mainToolbar;

  private SwtDeck deck;

  public static final String XUL_FILE_MAIN = "ui/spoon.xul";

  private Map<String, XulComponent> menuMap = new HashMap<String, XulComponent>();

  private RepositoriesDialog loginDialog;

  private VfsFileChooserDialog vfsFileChooserDialog;

  // the id of the perspective to start in, if any
  protected String startupPerspective = null;

  private CommandLineOption[] commandLineOptions;

  public DelegatingMetaStore metaStore;

  /**
   * This is the main procedure for Spoon.
   *
   * @param a
   *     Arguments are available in the "Get System Info" step.
   */
  public static void main( String[] a ) throws KettleException {
    ExecutorService executor = Executors.newCachedThreadPool();
    Future<KettleException> pluginRegistryFuture = executor.submit( new Callable<KettleException>() {

      @Override
      public KettleException call() throws Exception {
        registerUIPluginObjectTypes();

        try {
          KettleEnvironment.init();
        } catch ( KettleException e ) {
          return e;
        }

        KettleClientEnvironment.getInstance().setClient( KettleClientEnvironment.ClientType.SPOON );
        return null;
      }
    } );
    try {
      OsHelper.setAppName();
      // Bootstrap Kettle
      //
      Display display;
      if ( System.getProperties().containsKey( "SLEAK" ) ) {
        DeviceData data = new DeviceData();
        data.tracking = true;
        display = new Display( data );
        Sleak sleak = new Sleak();
        Shell sleakShell = new Shell( display );
        sleakShell.setText( "S-Leak" );
        org.eclipse.swt.graphics.Point size = sleakShell.getSize();
        sleakShell.setSize( size.x / 2, size.y / 2 );
        sleak.create( sleakShell );
        sleakShell.open();
      } else {
        display = new Display();
      }

      // Note: this needs to be done before the look and feel is set
      OsHelper.initOsHandlers( display );

      UIManager.setLookAndFeel( new MetalLookAndFeel() );

      // The core plugin types don't know about UI classes. Add them in now
      // before the PluginRegistry is inited.
      splash = new Splash( display );

      List<String> args = new ArrayList<String>( Arrays.asList( a ) );

      CommandLineOption[] commandLineOptions = getCommandLineArgs( args );

      KettleException registryException = pluginRegistryFuture.get();
      if ( registryException != null ) {
        throw registryException;
      }

      PropsUI.init( display, Props.TYPE_PROPERTIES_SPOON );

      KettleLogStore
          .init( PropsUI.getInstance().getMaxNrLinesInLog(), PropsUI.getInstance().getMaxLogLineTimeoutMinutes() );

      initLogging( commandLineOptions );
      // remember...

      staticSpoon = new Spoon();
      staticSpoon.commandLineOptions = commandLineOptions;
      // pull the startup perspective id from the command line options and hand it to Spoon
      String pId;
      StringBuffer perspectiveIdBuff = Spoon.getCommandLineOption( commandLineOptions, "perspective" ).getArgument();
      pId = perspectiveIdBuff.toString();
      if ( !Const.isEmpty( pId ) ) {
        Spoon.staticSpoon.startupPerspective = pId;
      }
      SpoonFactory.setSpoonInstance( staticSpoon );
      staticSpoon.setDestroy( true );
      GUIFactory.setThreadDialogs( new ThreadGuiResources() );

      staticSpoon.setArguments( args.toArray( new String[ args.size() ] ) );
      staticSpoon.start();

    } catch ( Throwable t ) {
      // avoid calls to Messages i18n method getString() in this block
      // We do this to (hopefully) also catch Out of Memory Exceptions
      //
      t.printStackTrace();
      if ( staticSpoon != null ) {
        log.logError( "Fatal error : " + Const.NVL( t.toString(), Const.NVL( t.getMessage(), "Unknown error" ) ) );
        log.logError( Const.getStackTracker( t ) );
      }
    }

    // Kill all remaining things in this VM!
    System.exit( 0 );
  }

  private static void initLogging( CommandLineOption[] options ) throws KettleException {
    StringBuffer optionLogFile = getCommandLineOption( options, "logfile" ).getArgument();
    StringBuffer optionLogLevel = getCommandLineOption( options, "level" ).getArgument();

    // Set default Locale:
    Locale.setDefault( Const.DEFAULT_LOCALE );

    if ( !Const.isEmpty( optionLogFile ) ) {
      fileLoggingEventListener = new FileLoggingEventListener( optionLogFile.toString(), true );
      if ( log.isBasic() ) {
        String filename = fileLoggingEventListener.getFilename();
        log.logBasic( BaseMessages.getString( PKG, "Spoon.Log.LoggingToFile" ) + filename );
      }
      KettleLogStore.getAppender().addLoggingEventListener( fileLoggingEventListener );
    } else {
      fileLoggingEventListener = null;
    }

    if ( !Const.isEmpty( optionLogLevel ) ) {
      log.setLogLevel( LogLevel.getLogLevelForCode( optionLogLevel.toString() ) );
      if ( log.isBasic() ) {
        // "Logging is at level : "
        log.logBasic( BaseMessages.getString( PKG, "Spoon.Log.LoggingAtLevel" ) + log.getLogLevel().getDescription() );
      }
    }
  }

  public Spoon() {
    this( null );
  }

  public Spoon( Repository rep ) {
    super( null );
    this.addMenuBar();
    log = new LogChannel( APP_NAME );
    SpoonFactory.setSpoonInstance( this );

    // Load at least one local Pentaho metastore and add it to the delegating metastore
    //
    metaStore = new DelegatingMetaStore();
    try {
      IMetaStore localMetaStore = MetaStoreConst.openLocalPentahoMetaStore();
      metaStore.addMetaStore( localMetaStore );
      metaStore.setActiveMetaStoreName( localMetaStore.getName() );
      if ( rep != null ) {
        metaStore.addMetaStore( 0, rep.getMetaStore() );
        metaStore.setActiveMetaStoreName( rep.getMetaStore().getName() );
      }
    } catch ( MetaStoreException e ) {
      new ErrorDialog( shell, "Error opening Pentaho Metastore", "Unable to open local Pentaho Metastore", e );
    }

    setRepository( rep );

    props = PropsUI.getInstance();
    sharedObjectsFileMap = new Hashtable<String, SharedObjects>();
    Thread uiThread = Thread.currentThread();

    display = Display.findDisplay( uiThread );

    staticSpoon = this;

    try {
      JndiUtil.initJNDI();
    } catch ( Exception e ) {
      new ErrorDialog( shell, "Unable to init simple JNDI", "Unable to init simple JNDI", e );
    }

  }

  /**
   * The core plugin types don't know about UI classes. This method adds those in before initialization.
   *
   * TODO: create a SpoonLifecycle listener that can notify interested parties of a pre-initialization state so this can
   * happen in those listeners.
   */
  private static void registerUIPluginObjectTypes() {
    RepositoryPluginType.getInstance()
                        .addObjectType( RepositoryRevisionBrowserDialogInterface.class, "version-browser-classname" );
    RepositoryPluginType.getInstance().addObjectType( RepositoryDialogInterface.class, "dialog-classname" );

    PluginRegistry.addPluginType( SpoonPluginType.getInstance() );

    SpoonPluginType.getInstance().getPluginFolders().add( new PluginFolder( "plugins/repositories", false, true ) );

    LifecyclePluginType.getInstance().getPluginFolders().add( new PluginFolder( "plugins/spoon", false, true ) );
    LifecyclePluginType.getInstance().getPluginFolders().add( new PluginFolder( "plugins/repositories", false, true ) );

    PluginRegistry.addPluginType( JobDialogPluginType.getInstance() );
    PluginRegistry.addPluginType( TransDialogPluginType.getInstance() );
  }

  public void init( TransMeta ti ) {
    FormLayout layout = new FormLayout();
    layout.marginWidth = 0;
    layout.marginHeight = 0;
    shell.setLayout( layout );

    addFileListener( new TransFileListener() );

    addFileListener( new JobFileListener() );

    // INIT Data structure
    if ( ti != null ) {
      delegates.trans.addTransformation( ti );
    }

    // Load settings in the props
    loadSettings();

    transExecutionConfiguration = new TransExecutionConfiguration();
    transExecutionConfiguration.setGatheringMetrics( true );
    transPreviewExecutionConfiguration = new TransExecutionConfiguration();
    transPreviewExecutionConfiguration.setGatheringMetrics( true );
    transDebugExecutionConfiguration = new TransExecutionConfiguration();
    transDebugExecutionConfiguration.setGatheringMetrics( true );

    jobExecutionConfiguration = new JobExecutionConfiguration();

    // Clean out every time we start, auto-loading etc, is not a good idea
    // If they are needed that often, set them in the kettle.properties file
    //
    variables = new RowMetaAndData( new RowMeta() );

    // props.setLook(shell);
    Image[] images = { GUIResource.getInstance().getImageSpoonHigh(), GUIResource.getInstance().getImageSpoon() };
    shell.setImages( images );

    // shell.setImage(GUIResource.getInstance().getImageSpoon());

    cursor_hourglass = new Cursor( display, SWT.CURSOR_WAIT );
    cursor_hand = new Cursor( display, SWT.CURSOR_HAND );

    Composite sashComposite = null;
    MainSpoonPerspective mainPerspective = null;
    try {
      SwtXulLoader xulLoader = new KettleXulLoader();
      xulLoader.setOuterContext( shell );
      xulLoader.setSettingsManager( XulSpoonSettingsManager.getInstance() );

      ApplicationWindowLocal.setApplicationWindow( this );

      mainSpoonContainer = xulLoader.loadXul( XUL_FILE_MAIN, new XulSpoonResourceBundle() );

      BindingFactory bf = new DefaultBindingFactory();
      bf.setDocument( mainSpoonContainer.getDocumentRoot() );
      mainSpoonContainer.addEventHandler( this );
      /* menuBar = (XulMenubar) */
      mainSpoonContainer.getDocumentRoot().getElementById( "spoon-menubar" );
      mainToolbar = (XulToolbar) mainSpoonContainer.getDocumentRoot().getElementById( "main-toolbar" );
      /* canvas = (XulVbox) */
      mainSpoonContainer.getDocumentRoot().getElementById( "trans-job-canvas" );
      deck = (SwtDeck) mainSpoonContainer.getDocumentRoot().getElementById( "canvas-deck" );

      final Composite tempSashComposite = new Composite( shell, SWT.None );
      sashComposite = tempSashComposite;

      mainPerspective = new MainSpoonPerspective( tempSashComposite, tabfolder );
      if ( startupPerspective == null ) {
        startupPerspective = mainPerspective.getId();
      }

      SpoonPerspectiveManager.getInstance().setStartupPerspective( startupPerspective );
      SpoonPerspectiveManager.getInstance().addPerspective( mainPerspective );

      SpoonPluginManager.getInstance().applyPluginsForContainer( "spoon", mainSpoonContainer );

      SpoonPerspectiveManager.getInstance().setDeck( deck );
      SpoonPerspectiveManager.getInstance().setXulDoc( mainSpoonContainer );
      SpoonPerspectiveManager.getInstance().initialize();
    } catch ( Exception e ) {
      LogChannel.GENERAL.logError( "Error initializing transformation", e );
    }
    // addBar();

    // Set the shell size, based upon previous time...
    WindowProperty windowProperty = props.getScreen( APP_TITLE );
    if ( windowProperty != null ) {
      windowProperty.setShell( shell );
    } else {
      shell.pack();
      shell.setMaximized( true ); // Default = maximized!
    }

    layout = new FormLayout();
    layout.marginWidth = 0;
    layout.marginHeight = 0;

    GridData data = new GridData();
    data.grabExcessHorizontalSpace = true;
    data.grabExcessVerticalSpace = true;
    data.verticalAlignment = SWT.FILL;
    data.horizontalAlignment = SWT.FILL;
    sashComposite.setLayoutData( data );

    sashComposite.setLayout( layout );

    sashform = new SashForm( sashComposite, SWT.HORIZONTAL );

    FormData fdSash = new FormData();
    fdSash.left = new FormAttachment( 0, 0 );
    // fdSash.top = new FormAttachment((org.eclipse.swt.widgets.ToolBar)
    // toolbar.getNativeObject(), 0);
    fdSash.top = new FormAttachment( 0, 0 );
    fdSash.bottom = new FormAttachment( 100, 0 );
    fdSash.right = new FormAttachment( 100, 0 );
    sashform.setLayoutData( fdSash );

    createPopupMenus();
    addTree();
    addTabs();
    mainPerspective.setTabset( this.tabfolder );
    ( (Composite) deck.getManagedObject() ).layout( true, true );

    SpoonPluginManager.getInstance().notifyLifecycleListeners( SpoonLifeCycleEvent.STARTUP );

    // Add a browser widget
    if ( props.showWelcomePageOnStartup() ) {
      showWelcomePage();
    }

    // Allow data to be copied or moved to the drop target
    int operations = DND.DROP_COPY | DND.DROP_DEFAULT;
    DropTarget target = new DropTarget( shell, operations );

    // Receive data in File format
    final FileTransfer fileTransfer = FileTransfer.getInstance();
    Transfer[] types = new Transfer[] { fileTransfer };
    target.setTransfer( types );

    target.addDropListener( new DropTargetListener() {
      public void dragEnter( DropTargetEvent event ) {
        if ( event.detail == DND.DROP_DEFAULT ) {
          if ( ( event.operations & DND.DROP_COPY ) != 0 ) {
            event.detail = DND.DROP_COPY;
          } else {
            event.detail = DND.DROP_NONE;
          }
        }
      }

      public void dragOver( DropTargetEvent event ) {
        event.feedback = DND.FEEDBACK_SELECT | DND.FEEDBACK_SCROLL;
      }

      public void dragOperationChanged( DropTargetEvent event ) {
        if ( event.detail == DND.DROP_DEFAULT ) {
          if ( ( event.operations & DND.DROP_COPY ) != 0 ) {
            event.detail = DND.DROP_COPY;
          } else {
            event.detail = DND.DROP_NONE;
          }
        }
      }

      public void dragLeave( DropTargetEvent event ) {
      }

      public void dropAccept( DropTargetEvent event ) {
      }

      public void drop( DropTargetEvent event ) {
        if ( fileTransfer.isSupportedType( event.currentDataType ) ) {
          String[] files = (String[]) event.data;
          for ( String file : files ) {
            openFile( file, false );
          }
        }
      }
    } );

    // listen for steps being added or removed
    PluginRegistry.getInstance().addPluginListener( StepPluginType.class, new PluginTypeListener() {
      @Override
      public void pluginAdded( Object serviceObject ) {
        previousShowTrans = false; // hack to get the tree to reload
        Display.getDefault().asyncExec( new Runnable() {
          @Override
          public void run() {
            refreshCoreObjects();
          }
        } );
      }

      @Override
      public void pluginRemoved( Object serviceObject ) {
        previousShowTrans = false; // hack to get the tree to reload
        Display.getDefault().asyncExec( new Runnable() {
          @Override
          public void run() {
            refreshCoreObjects();
          }
        } );
      }

      @Override
      public void pluginChanged( Object serviceObject ) {
      }
    } );
  }

  public XulDomContainer getMainSpoonContainer() {
    return mainSpoonContainer;
  }

  public void loadPerspective( String id ) {
    List<SpoonPerspective> perspectives = SpoonPerspectiveManager.getInstance().getPerspectives();
    for ( int pos = 0; pos < perspectives.size(); pos++ ) {
      SpoonPerspective perspective = perspectives.get( pos );
      if ( perspective.getId().equals( id ) ) {
        loadPerspective( pos );
        return;
      }
    }
  }

  public void loadPerspective( int pos ) {
    try {
      SpoonPerspectiveManager.getInstance().activatePerspective(
          SpoonPerspectiveManager.getInstance().getPerspectives().get( pos ).getClass() );
    } catch ( KettleException e ) {
      log.logError( "Error loading perspective", e );
    }
  }

  public static Spoon getInstance() {
    return staticSpoon;
  }

  public VfsFileChooserDialog getVfsFileChooserDialog( FileObject rootFile, FileObject initialFile ) {
    if ( vfsFileChooserDialog == null ) {
      vfsFileChooserDialog = new VfsFileChooserDialog( shell, KettleVFS.getInstance().getFileSystemManager(), rootFile,
          initialFile );
    }
    vfsFileChooserDialog.setRootFile( rootFile );
    vfsFileChooserDialog.setInitialFile( initialFile );
    return vfsFileChooserDialog;
  }

  public boolean closeFile() {
    boolean closed = true;
    EngineMetaInterface meta = getActiveMeta();
    if ( meta != null ) {

      String beforeCloseId = null;
      String afterCloseId = null;

      if( meta instanceof TransMeta ) {
        beforeCloseId = KettleExtensionPoint.TransBeforeClose.id;
        afterCloseId = KettleExtensionPoint.TransAfterClose.id;
      }
      else if( meta instanceof JobMeta ) {
        beforeCloseId = KettleExtensionPoint.JobBeforeClose.id;
        afterCloseId = KettleExtensionPoint.JobAfterClose.id;
      }

      if( beforeCloseId != null ) {
        try {
          ExtensionPointHandler.callExtensionPoint( log, beforeCloseId, meta );
        } catch ( KettleException e ) {
          // fails gracefully but perhaps should return false?
        }
      }

      // If a transformation or job is the current active tab, close it
      closed = tabCloseSelected();

      if( closed && ( afterCloseId != null ) ) {
        try {
          ExtensionPointHandler.callExtensionPoint( log, afterCloseId, meta );
        } catch ( KettleException e ) {
          // fails gracefully but perhaps should return false?
        }
      }
    }

    return closed;
  }

  public boolean closeAllFiles() {
    int numTabs = delegates.tabs.getTabs().size();
    for ( int i = numTabs - 1; i >= 0; i-- ) {
      tabfolder.setSelected( i );
      if ( !closeFile() ) {
        return false; // A single cancel aborts the rest of the operation
      }
    }

    return true;
  }

  /**
   * Prompt user to close all open Jobs & Transformations if they have execute permissions.
   * If they don't have execute permission then warn user if they really want to disconnect
   * from repository.  If yes, close all tabs.
   *
   * @return If user agrees with closing of tabs then return true so we can disconnect from the repo.
   */
  public boolean closeAllJobsAndTransformations() {
    // Check to see if there are any open jobs/trans.  If there are not any then we don't need to close anything.
    // Keep in mind that the 'Welcome' tab can be active.
    final List<TransMeta> transList = delegates.trans.getTransformationList();
    final List<JobMeta> jobList = delegates.jobs.getJobList();
    if ( ( transList.size() == 0 ) && ( jobList.size() == 0 ) ) {
      return true;
    }

    boolean createPerms = !RepositorySecurityUI
        .verifyOperations( shell, rep, false, RepositoryOperation.MODIFY_TRANSFORMATION,
            RepositoryOperation.MODIFY_JOB );
    boolean executePerms = !RepositorySecurityUI
        .verifyOperations( shell, rep, false, RepositoryOperation.EXECUTE_TRANSFORMATION,
            RepositoryOperation.EXECUTE_JOB );
    boolean readPerms = !RepositorySecurityUI
        .verifyOperations( shell, rep, false, RepositoryOperation.READ_TRANSFORMATION, RepositoryOperation.READ_JOB );

    // Check to see if display of warning dialog has been disabled
    String warningTitle = BaseMessages.getString( PKG, "Spoon.Dialog.WarnToCloseAllForce.Disconnect.Title" );
    String warningText = BaseMessages.getString( PKG, "Spoon.Dialog.WarnToCloseAllForce.Disconnect.Message" );
    int buttons = SWT.OK;
    if ( readPerms && createPerms && executePerms ) {
      warningTitle = BaseMessages.getString( PKG, "Spoon.Dialog.WarnToCloseAllOption.Disconnect.Title" );
      warningText = BaseMessages.getString( PKG, "Spoon.Dialog.WarnToCloseAllOption.Disconnect.Message" );
      buttons = SWT.YES | SWT.NO;
    }

    MessageBox mb = new MessageBox( Spoon.getInstance().getShell(), buttons | SWT.ICON_WARNING );
    mb.setMessage( warningText );
    mb.setText( warningTitle );

    final int isCloseAllFiles = mb.open();
    if ( ( isCloseAllFiles == SWT.YES ) || ( isCloseAllFiles == SWT.OK ) ) {
      // Yes - User specified that they want to close all.
      return Spoon.getInstance().closeAllFiles();
    } else if ( ( isCloseAllFiles == SWT.NO ) && ( executePerms ) ) {
      // No - don't close tabs only if user has execute permissions.
      // Return true so we can disconnect from repo
      return true;
    } else {
      // Cancel - don't close tabs and don't disconnect from repo
      return false;
    }
  }

  public void closeSpoonBrowser() {
    TabMapEntry browserTab = delegates.tabs.findTabMapEntry( STRING_WELCOME_TAB_NAME, ObjectType.BROWSER );

    if ( browserTab != null ) {
      delegates.tabs.removeTab( browserTab );
    }
  }

  /**
   * Search the transformation meta-data.
   *
   */
  public void searchMetaData() {
    TransMeta[] transMetas = getLoadedTransformations();
    JobMeta[] jobMetas = getLoadedJobs();
    if ( ( transMetas == null || transMetas.length == 0 ) && ( jobMetas == null || jobMetas.length == 0 ) ) {
      return;
    }

    EnterSearchDialog esd = new EnterSearchDialog( shell );
    if ( !esd.open() ) {
      return;
    }

    List<Object[]> rows = new ArrayList<Object[]>();

    for ( TransMeta transMeta : transMetas ) {
      String filter = esd.getFilterString();
      if ( filter != null ) {
        filter = filter.toUpperCase();
      }

      List<StringSearchResult> stringList =
        transMeta.getStringList( esd.isSearchingSteps(), esd.isSearchingDatabases(), esd.isSearchingNotes() );
      for ( StringSearchResult result : stringList ) {
        boolean add = Const.isEmpty( filter );
        if ( filter != null && result.getString().toUpperCase().contains( filter ) ) {
          add = true;
        }
        if ( filter != null && result.getFieldName().toUpperCase().contains( filter ) ) {
          add = true;
        }
        if ( filter != null && result.getParentObject().toString().toUpperCase().contains( filter ) ) {
          add = true;
        }
        if ( filter != null && result.getGrandParentObject().toString().toUpperCase().contains( filter ) ) {
          add = true;
        }

        if ( add ) {
          rows.add( result.toRow() );
        }
      }
    }

    for ( JobMeta jobMeta : jobMetas ) {
      String filter = esd.getFilterString();
      if ( filter != null ) {
        filter = filter.toUpperCase();
      }

      List<StringSearchResult> stringList =
        jobMeta.getStringList( esd.isSearchingSteps(), esd.isSearchingDatabases(), esd.isSearchingNotes() );
      for ( StringSearchResult result : stringList ) {
        boolean add = Const.isEmpty( filter );
        if ( filter != null && result.getString().toUpperCase().contains( filter ) ) {
          add = true;
        }
        if ( filter != null && result.getFieldName().toUpperCase().contains( filter ) ) {
          add = true;
        }
        if ( filter != null && result.getParentObject().toString().toUpperCase().contains( filter ) ) {
          add = true;
        }
        if ( filter != null && result.getGrandParentObject().toString().toUpperCase().contains( filter ) ) {
          add = true;
        }

        if ( add ) {
          rows.add( result.toRow() );
        }
      }
    }

    if ( rows.size() != 0 ) {
      PreviewRowsDialog prd =
        new PreviewRowsDialog( shell, Variables.getADefaultVariableSpace(), SWT.NONE, BaseMessages.getString(
          PKG, "Spoon.StringSearchResult.Subtitle" ), StringSearchResult.getResultRowMeta(), rows );
      String title = BaseMessages.getString( PKG, "Spoon.StringSearchResult.Title" );
      String message = BaseMessages.getString( PKG, "Spoon.StringSearchResult.Message" );
      prd.setTitleMessage( title, message );
      prd.open();
    } else {
      MessageBox mb = new MessageBox( shell, SWT.OK | SWT.ICON_INFORMATION );
      mb.setMessage( BaseMessages.getString( PKG, "Spoon.Dialog.NothingFound.Message" ) );
      mb.setText( BaseMessages.getString( PKG, "Spoon.Dialog.NothingFound.Title" ) ); // Sorry!
      mb.open();
    }
  }

  public void showArguments() {

    RowMetaAndData allArgs = new RowMetaAndData();

    for ( int ii = 0; ii < arguments.length; ++ii ) {
      allArgs.addValue( new ValueMeta(
        Props.STRING_ARGUMENT_NAME_PREFIX + ( 1 + ii ), ValueMetaInterface.TYPE_STRING ), arguments[ii] );
    }

    // Now ask the use for more info on these!
    EnterStringsDialog esd = new EnterStringsDialog( shell, SWT.NONE, allArgs );
    esd.setTitle( BaseMessages.getString( PKG, "Spoon.Dialog.ShowArguments.Title" ) );
    esd.setMessage( BaseMessages.getString( PKG, "Spoon.Dialog.ShowArguments.Message" ) );
    esd.setReadOnly( true );
    esd.setShellImage( GUIResource.getInstance().getImageLogoSmall() );
    esd.open();
  }

  private void fillVariables( RowMetaAndData vars ) {
    TransMeta[] transMetas = getLoadedTransformations();
    JobMeta[] jobMetas = getLoadedJobs();
    if ( ( transMetas == null || transMetas.length == 0 ) && ( jobMetas == null || jobMetas.length == 0 ) ) {
      return;
    }

    Properties sp = new Properties();
    sp.putAll( System.getProperties() );

    VariableSpace space = Variables.getADefaultVariableSpace();
    String[] keys = space.listVariables();
    for ( String key : keys ) {
      sp.put( key, space.getVariable( key ) );
    }

    for ( TransMeta transMeta : transMetas ) {
      List<String> list = transMeta.getUsedVariables();
      for ( String varName : list ) {
        String varValue = sp.getProperty( varName, "" );
        if ( vars.getRowMeta().indexOfValue( varName ) < 0 && !varName.startsWith( Const.INTERNAL_VARIABLE_PREFIX ) ) {
          vars.addValue( new ValueMeta( varName, ValueMetaInterface.TYPE_STRING ), varValue );
        }
      }
    }

    for ( JobMeta jobMeta : jobMetas ) {
      List<String> list = jobMeta.getUsedVariables();
      for ( String varName : list ) {
        String varValue = sp.getProperty( varName, "" );
        if ( vars.getRowMeta().indexOfValue( varName ) < 0 && !varName.startsWith( Const.INTERNAL_VARIABLE_PREFIX ) ) {
          vars.addValue( new ValueMeta( varName, ValueMetaInterface.TYPE_STRING ), varValue );
        }
      }
    }
  }

  public void setVariables() {
    fillVariables( variables );

    // Now ask the use for more info on these!
    EnterStringsDialog esd = new EnterStringsDialog( shell, SWT.NONE, variables );
    esd.setTitle( BaseMessages.getString( PKG, "Spoon.Dialog.SetVariables.Title" ) );
    esd.setMessage( BaseMessages.getString( PKG, "Spoon.Dialog.SetVariables.Message" ) );
    esd.setReadOnly( false );
    esd.setShellImage( GUIResource.getInstance().getImageVariable() );
    if ( esd.open() != null ) {
      applyVariables();
    }
  }

  public void applyVariables() {
    for ( int i = 0; i < variables.size(); i++ ) {
      try {
        String name = variables.getValueMeta( i ).getName();
        String value = variables.getString( i, "" );

        applyVariableToAllLoadedObjects( name, value );
      } catch ( KettleValueException e ) {
        // Just eat the exception. getString() should never give an
        // exception.
        log.logDebug( "Unexpected exception occurred : " + e.getMessage() );
      }
    }
  }

  public void applyVariableToAllLoadedObjects( String name, String value ) {
    // We want to insert the variables into all loaded jobs and
    // transformations
    //
    for ( TransMeta transMeta : getLoadedTransformations() ) {
      transMeta.setVariable( name, Const.NVL( value, "" ) );
    }
    for ( JobMeta jobMeta : getLoadedJobs() ) {
      jobMeta.setVariable( name, Const.NVL( value, "" ) );
    }

    // Not only that, we also want to set the variables in the
    // execution configurations...
    //
    transExecutionConfiguration.getVariables().put( name, value );
    jobExecutionConfiguration.getVariables().put( name, value );
    transDebugExecutionConfiguration.getVariables().put( name, value );
  }

  public void showVariables() {
    fillVariables( variables );

    // Now ask the use for more info on these!
    EnterStringsDialog esd = new EnterStringsDialog( shell, SWT.NONE, variables );
    esd.setTitle( BaseMessages.getString( PKG, "Spoon.Dialog.ShowVariables.Title" ) );
    esd.setMessage( BaseMessages.getString( PKG, "Spoon.Dialog.ShowVariables.Message" ) );
    esd.setReadOnly( true );
    esd.setShellImage( GUIResource.getInstance().getImageVariable() );
    esd.open();
  }

  public void openSpoon() {
    shell = getShell();
    shell.setText( APP_TITLE );
    mainComposite.setRedraw( true );
    mainComposite.setVisible( false );
    mainComposite.setVisible( true );
    mainComposite.redraw();

    // Perhaps the transformation contains elements at startup?
    refreshTree(); // Do a complete refresh then...

    setShellText();
  }

  public boolean readAndDispatch() {
    return display.readAndDispatch();
  }

  /**
   * @return check whether or not the application was stopped.
   */
  public boolean isStopped() {
    return stopped;
  }

  /**
   * @param stopped
   *          True to stop this application.
   */
  public void setStopped( boolean stopped ) {
    this.stopped = stopped;
  }

  /**
   * @param destroy
   *          Whether or not to destroy the display.
   */
  public void setDestroy( boolean destroy ) {
    this.destroy = destroy;
  }

  /**
   * @return Returns whether or not we should destroy the display.
   */
  public boolean doDestroy() {
    return destroy;
  }

  /**
   * @param arguments
   *          The arguments to set.
   */
  public void setArguments( String[] arguments ) {
    this.arguments = arguments;
  }

  /**
   * @return Returns the arguments.
   */
  public String[] getArguments() {
    return arguments;
  }

  public synchronized void dispose() {
    setStopped( true );
    cursor_hand.dispose();
    cursor_hourglass.dispose();

    if ( destroy && ( display != null ) && !display.isDisposed() ) {
      try {
        display.dispose();
      } catch ( SWTException e ) {
        // dispose errors
      }
    }
  }

  public boolean isDisposed() {
    return display.isDisposed();
  }

  public void sleep() {
    display.sleep();
  }

  public void undoAction() {
    undoAction( getActiveUndoInterface() );
  }

  public void redoAction() {
    redoAction( getActiveUndoInterface() );
  }

  /**
   * It's called copySteps, but the job entries also arrive at this location
   */
  public void copySteps() {
    TransMeta transMeta = getActiveTransformation();
    if ( transMeta != null ) {
      copySelected( transMeta, transMeta.getSelectedSteps(), transMeta.getSelectedNotes() );
    }
    JobMeta jobMeta = getActiveJob();
    if ( jobMeta != null ) {
      copyJobentries();
    }
  }

  public void copyJobentries() {
    JobMeta jobMeta = getActiveJob();
    if ( jobMeta != null ) {
      if ( RepositorySecurityUI.verifyOperations( shell, rep,
          RepositoryOperation.MODIFY_JOB, RepositoryOperation.EXECUTE_JOB ) ) {
        return;
      }

      delegates.jobs.copyJobEntries( jobMeta, jobMeta.getSelectedEntries() );
    }
  }

  public void copy() {
    TransMeta transMeta = getActiveTransformation();
    JobMeta jobMeta = getActiveJob();
    boolean transActive = transMeta != null;
    boolean jobActive = jobMeta != null;

    if ( transActive ) {
      if ( transMeta.getSelectedSteps().size() > 0 ) {
        copySteps();
      } else {
        copyTransformation();
      }
    } else if ( jobActive ) {
      if ( jobMeta.getSelectedEntries().size() > 0 ) {
        copyJobentries();
      } else {
        copyJob();
      }
    }
  }

  public void copyFile() {
    TransMeta transMeta = getActiveTransformation();
    JobMeta jobMeta = getActiveJob();
    boolean transActive = transMeta != null;
    boolean jobActive = jobMeta != null;

    if ( transActive ) {
      copyTransformation();
    } else if ( jobActive ) {
      copyJob();
    }
  }

  public void cut() {
    TransMeta transMeta = getActiveTransformation();
    JobMeta jobMeta = getActiveJob();
    boolean transActive = transMeta != null;
    boolean jobActive = jobMeta != null;

    if ( transActive ) {
      List<StepMeta> stepMetas = transMeta.getSelectedSteps();
      if ( stepMetas != null && stepMetas.size() > 0 ) {
        copySteps();
        for ( StepMeta stepMeta : stepMetas ) {
          delStep( transMeta, stepMeta );
        }
      }
    } else if ( jobActive ) {
      List<JobEntryCopy> jobEntryCopies = jobMeta.getSelectedEntries();
      if ( jobEntryCopies != null && jobEntryCopies.size() > 0 ) {
        copyJobentries();
        for ( JobEntryCopy jobEntryCopy : jobEntryCopies ) {
          deleteJobEntryCopies( jobMeta, jobEntryCopy );
        }
      }
    }
  }

  public void removeMenuItem( String itemid, boolean removeTrailingSeparators ) {
    XulMenuitem item = (XulMenuitem) mainSpoonContainer.getDocumentRoot().getElementById( itemid );
    if ( item != null ) {
      XulComponent menu = item.getParent();
      item.getParent().removeChild( item );

      if ( removeTrailingSeparators ) {
        List<XulComponent> children = menu.getChildNodes();

        if ( children.size() > 0 ) {
          XulComponent lastMenuItem = children.get( children.size() - 1 );

          if ( lastMenuItem instanceof XulMenuseparator ) {
            menu.removeChild( lastMenuItem );
            // above call should work, but doesn't for some reason, removing separator by force
            // the menu separators seem to not be modeled as individual objects in XUL
            try {
              Menu swtm = (Menu) menu.getManagedObject();
              swtm.getItems()[swtm.getItemCount() - 1].dispose();
            } catch ( Throwable t ) {
              LogChannel.GENERAL.logError( "Error removing XUL menu item", t );
            }
          }
        }

      }

    } else {
      log.logError( "Could not find menu item with id " + itemid + " to remove from Spoon menu" );
    }
  }

  public void createPopupMenus() {

    try {
      menuMap.put( "trans-class", mainSpoonContainer.getDocumentRoot().getElementById( "trans-class" ) );
      menuMap.put( "trans-class-new", mainSpoonContainer.getDocumentRoot().getElementById( "trans-class-new" ) );
      menuMap.put( "job-class", mainSpoonContainer.getDocumentRoot().getElementById( "job-class" ) );
      menuMap.put( "trans-hop-class", mainSpoonContainer.getDocumentRoot().getElementById( "trans-hop-class" ) );
      menuMap.put( "database-class", mainSpoonContainer.getDocumentRoot().getElementById( "database-class" ) );
      menuMap.put( "partition-schema-class", mainSpoonContainer.getDocumentRoot().getElementById(
        "partition-schema-class" ) );
      menuMap.put( "cluster-schema-class", mainSpoonContainer.getDocumentRoot().getElementById(
        "cluster-schema-class" ) );
      menuMap.put( "slave-cluster-class", mainSpoonContainer.getDocumentRoot().getElementById(
        "slave-cluster-class" ) );
      menuMap.put( "trans-inst", mainSpoonContainer.getDocumentRoot().getElementById( "trans-inst" ) );
      menuMap.put( "job-inst", mainSpoonContainer.getDocumentRoot().getElementById( "job-inst" ) );
      menuMap.put( "step-plugin", mainSpoonContainer.getDocumentRoot().getElementById( "step-plugin" ) );
      menuMap.put( "database-inst", mainSpoonContainer.getDocumentRoot().getElementById( "database-inst" ) );
      menuMap.put( "named-conf-inst", mainSpoonContainer.getDocumentRoot().getElementById( "named-conf-inst" ) );
      menuMap.put( "step-inst", mainSpoonContainer.getDocumentRoot().getElementById( "step-inst" ) );
      menuMap.put( "job-entry-copy-inst", mainSpoonContainer.getDocumentRoot().getElementById(
        "job-entry-copy-inst" ) );
      menuMap.put( "trans-hop-inst", mainSpoonContainer.getDocumentRoot().getElementById( "trans-hop-inst" ) );
      menuMap.put( "partition-schema-inst", mainSpoonContainer.getDocumentRoot().getElementById(
        "partition-schema-inst" ) );
      menuMap.put( "cluster-schema-inst", mainSpoonContainer.getDocumentRoot().getElementById(
        "cluster-schema-inst" ) );
      menuMap
        .put( "slave-server-inst", mainSpoonContainer.getDocumentRoot().getElementById( "slave-server-inst" ) );
    } catch ( Throwable t ) {
      new ErrorDialog(
        shell, BaseMessages.getString( PKG, "Spoon.Exception.ErrorReadingXULFile.Title" ), BaseMessages
          .getString( PKG, "Spoon.Exception.ErrorReadingXULFile.Message", XUL_FILE_MAIN ), new Exception( t ) );
    }

    addMenuLast();
  }

  public void executeTransformation() {
    executeTransformation(
      getActiveTransformation(), true, false, false, false, false, transExecutionConfiguration.getReplayDate(),
      false, transExecutionConfiguration.getLogLevel() );
  }

  public void previewTransformation() {
    executeTransformation(
      getActiveTransformation(), true, false, false, true, false, transDebugExecutionConfiguration
        .getReplayDate(), true, transDebugExecutionConfiguration.getLogLevel() );
  }

  public void debugTransformation() {
    executeTransformation(
      getActiveTransformation(), true, false, false, false, true, transPreviewExecutionConfiguration
        .getReplayDate(), true, transPreviewExecutionConfiguration.getLogLevel() );
  }

  public void checkTrans() {
    checkTrans( getActiveTransformation() );
  }

  public void analyseImpact() {
    analyseImpact( getActiveTransformation() );
  }

  public void showLastImpactAnalyses() {
    showLastImpactAnalyses( getActiveTransformation() );
  }

  public void showLastTransPreview() {
    TransGraph transGraph = getActiveTransGraph();
    if ( transGraph != null ) {
      transGraph.showLastPreviewResults();
    }
  }

  public void showExecutionResults() {
    TransGraph transGraph = getActiveTransGraph();
    if ( transGraph != null ) {
      transGraph.showExecutionResults();
      enableMenus();
    } else {
      JobGraph jobGraph = getActiveJobGraph();
      if ( jobGraph != null ) {
        jobGraph.showExecutionResults();
        enableMenus();
      }
    }
  }

  public boolean isExecutionResultsPaneVisible() {
    TransGraph transGraph = getActiveTransGraph();
    return ( transGraph != null ) && ( transGraph.isExecutionResultsPaneVisible() );
  }

  public void copyTransformation() {
    copyTransformation( getActiveTransformation() );
  }

  public void copyTransformationImage() {
    copyTransformationImage( getActiveTransformation() );
  }

  public boolean editTransformationProperties() {
    return TransGraph.editProperties( getActiveTransformation(), this, rep, true );
  }

  public boolean editProperties() {
    if ( getActiveTransformation() != null ) {
      return editTransformationProperties();
    } else if ( getActiveJob() != null ) {
      return editJobProperties( "job-settings" );
    }
    // no properties were edited, so no cancel was clicked
    return true;
  }

  public void executeJob() {
    executeJob( getActiveJob(), true, false, null, false, null, 0 );
  }

  public void copyJob() {
    copyJob( getActiveJob() );
  }

  public void showTips() {
    new TipsDialog( shell ).open();
  }

  public void showWelcomePage() {
    try {
      LocationListener listener = new LocationListener() {
        public void changing( LocationEvent event ) {
          if ( event.location.endsWith( ".pdf" ) ) {
            Program.launch( event.location );
            event.doit = false;
          } else if ( event.location.contains( "samples/transformations" )
            || event.location.contains( "samples/jobs" ) || event.location.contains( "samples/mapping" ) ) {
            try {
              FileObject fileObject = KettleVFS.getFileObject( event.location );
              if ( fileObject.exists() ) {
                if ( event.location.endsWith( ".ktr" ) || event.location.endsWith( ".kjb" ) ) {
                  openFile( event.location, false );
                } else {
                  lastDirOpened = KettleVFS.getFilename( fileObject );
                  openFile( true );
                }
                event.doit = false;
              }
            } catch ( Exception e ) {
              log.logError( "Error handling samples location: " + event.location, e );
            }
          }
        }

        public void changed( LocationEvent event ) {
          // System.out.println("Changed to: " + event.location);
        }
      };

      // see if we are in webstart mode
      String webstartRoot = System.getProperty( "spoon.webstartroot" );
      if ( webstartRoot != null ) {
        URL url = new URL( webstartRoot + '/' + FILE_WELCOME_PAGE );
        addSpoonBrowser( STRING_WELCOME_TAB_NAME, url.toString(), listener ); // ./docs/English/tips/index.htm
      } else {
        // see if we can find the welcome file on the file system
        File file = new File( FILE_WELCOME_PAGE );
        if ( file.exists() ) {
          // ./docs/English/tips/index.htm
          addSpoonBrowser( STRING_WELCOME_TAB_NAME, file.toURI().toURL().toString(), listener );
        }
      }
    } catch ( MalformedURLException e1 ) {
      log.logError( Const.getStackTracker( e1 ) );
    }
  }

  public static final String getInstaviewURL() {
    String strURL = null;
    try {
      String webstartRoot = System.getProperty( "spoon.webstartroot" );
      // see if we are in webstart mode
      if ( webstartRoot != null ) {
        URL url = new URL( webstartRoot + '/' + FILE_DOCUMENT_INSTAVIEW );
        strURL = url.toString();
      } else {
        // see if we can find the welcome file on the file system
        File file = new File( FILE_DOCUMENT_INSTAVIEW );
        if ( file.exists() ) {
          // ./docs/English/getting_started_with_instaview.pdf
          strURL = file.toURI().toURL().toString();
        }
      }
    } catch ( MalformedURLException e1 ) {
      log.logError( Const.getStackTracker( e1 ) );
    }
    return strURL;
  }

  public void showDocumentMap() {
    try {
      LocationListener listener = new LocationListener() {
        public void changing( LocationEvent event ) {
          if ( event.location.endsWith( ".pdf" ) ) {
            Program.launch( event.location );
            event.doit = false;
          }
        }

        public void changed( LocationEvent event ) {
          System.out.println( "Changed to: " + event.location );
        }
      };

      // see if we are in webstart mode
      String webstartRoot = System.getProperty( "spoon.webstartroot" );
      if ( webstartRoot != null ) {
        URL url = new URL( webstartRoot + '/' + FILE_DOCUMENT_MAP );
        addSpoonBrowser( STRING_DOCUMENT_TAB_NAME, url.toString(), listener ); // ./docs/English/tips/index.htm
      } else {
        // see if we can find the welcome file on the file system
        File file = new File( FILE_DOCUMENT_MAP );
        if ( file.exists() ) {
          // ./docs/English/tips/index.htm
          addSpoonBrowser( STRING_DOCUMENT_TAB_NAME, file.toURI().toURL().toString(), listener );
        }
      }
    } catch ( MalformedURLException e1 ) {
      log.logError( Const.getStackTracker( e1 ) );
    }
  }

  public void addMenuLast() {
    org.pentaho.ui.xul.dom.Document doc = mainSpoonContainer.getDocumentRoot();
    JfaceMenupopup recentFilesPopup = (JfaceMenupopup) doc.getElementById( "file-open-recent-popup" );

    recentFilesPopup.removeChildren();

    // Previously loaded files...
    List<LastUsedFile> lastUsedFiles = props.getLastUsedFiles();
    for ( int i = 0; i < lastUsedFiles.size(); i++ ) {
      final LastUsedFile lastUsedFile = lastUsedFiles.get( i );

      char chr = (char) ( '1' + i );
      String accessKey = "ctrl-" + chr;
      String accessText = "CTRL-" + chr;
      String text = lastUsedFile.toString();
      String id = "last-file-" + i;

      if ( i > 8 ) {
        accessKey = null;
        accessText = null;
      }

      final String lastFileId = Integer.toString( i );

      Action action = new Action( "open-last-file-" + ( i + 1 ), Action.AS_DROP_DOWN_MENU ) {
        public void run() {
          lastFileSelect( lastFileId );
        }
      };

      // shorten the filename if necessary
      int targetLength = 40;
      if ( text.length() > targetLength ) {
        int lastSep = text.replace( '\\', '/' ).lastIndexOf( '/' );
        if ( lastSep != -1 ) {
          String fileName = "..." + text.substring( lastSep );
          if ( fileName.length() < targetLength ) {
            // add the start of the file path
            int leadSize = targetLength - fileName.length();
            text = text.substring( 0, leadSize ) + fileName;
          } else {
            text = fileName;
          }
        }
      }

      JfaceMenuitem miFileLast = new JfaceMenuitem( null, recentFilesPopup, mainSpoonContainer, text, 0, action );

      miFileLast.setLabel( text );
      miFileLast.setId( id );
      if ( accessText != null && accessKey != null ) {
        miFileLast.setAcceltext( accessText );
        miFileLast.setAccesskey( accessKey );
      }

      if ( lastUsedFile.isTransformation() ) {
        miFileLast.setImage( GUIResource.getInstance().getImageTransGraph() );
      } else if ( lastUsedFile.isJob() ) {
        miFileLast.setImage( GUIResource.getInstance().getImageJobGraph() );
      }
      miFileLast.setCommand( "spoon.lastFileSelect('" + i + "')" );
    }
  }

  public void lastFileSelect( String id ) {

    int idx = Integer.parseInt( id );
    List<LastUsedFile> lastUsedFiles = props.getLastUsedFiles();
    final LastUsedFile lastUsedFile = lastUsedFiles.get( idx );

    // If the file comes from a repository and it's not the same as
    // the one we're connected to, ask for a username/password!
    //
    if ( lastUsedFile.isSourceRepository()
      && ( rep == null || !rep.getName().equalsIgnoreCase( lastUsedFile.getRepositoryName() ) ) ) {
      // Ask for a username password to get the required repository access
      //
      loginDialog = new RepositoriesDialog( shell, lastUsedFile.getRepositoryName(), new ILoginCallback() {

        public void onSuccess( Repository repository ) {
          // Close the previous connection...
          if ( rep != null ) {
            rep.disconnect();
            SpoonPluginManager
              .getInstance().notifyLifecycleListeners( SpoonLifeCycleEvent.REPOSITORY_DISCONNECTED );
          }
          setRepository( repository );
          try {
            loadLastUsedFile( lastUsedFile, rep == null ? null : rep.getName() );
            addMenuLast();
          } catch ( KettleException ke ) {
            // "Error loading transformation", "I was unable to load this
            // transformation from the
            // XML file because of an error"
            new ErrorDialog( loginDialog.getShell(),
              BaseMessages.getString( PKG, "Spoon.Dialog.LoadTransformationError.Title" ),
              BaseMessages.getString( PKG, "Spoon.Dialog.LoadTransformationError.Message" ), ke );
          }
        }

        public void onError( Throwable t ) {
          onLoginError( t );
        }

        public void onCancel() {
        }
      } );
      loginDialog.show();
    } else if ( !lastUsedFile.isSourceRepository() ) {
      // This file must have been on the file system.
      openFile( lastUsedFile.getFilename(), false );
    } else {
      // read from a repository...
      //
      try {
        loadLastUsedFile( lastUsedFile, rep == null ? null : rep.getName() );
        addMenuLast();
      } catch ( KettleException ke ) {
        // "Error loading transformation", "I was unable to load this
        // transformation from the
        // XML file because of an error"
        new ErrorDialog( loginDialog.getShell(),
          BaseMessages.getString( PKG, "Spoon.Dialog.LoadTransformationError.Title" ),
          BaseMessages.getString( PKG, "Spoon.Dialog.LoadTransformationError.Message" ), ke );
      }
    }
  }

  private void addTree() {
    mainComposite = new Composite( sashform, SWT.BORDER );
    mainComposite.setLayout( new FormLayout() );

    // int mainMargin = 4;

    // TODO: add i18n keys
    //
    Label sep0 = new Label( mainComposite, SWT.SEPARATOR | SWT.HORIZONTAL );
    sep0.setBackground( GUIResource.getInstance().getColorWhite() );
    FormData fdSep0 = new FormData();
    fdSep0.left = new FormAttachment( 0, 0 );
    fdSep0.right = new FormAttachment( 100, 0 );
    fdSep0.top = new FormAttachment( 0, 0 );
    sep0.setLayoutData( fdSep0 );

    // empty panel to correct background color.
    Composite tabWrapper = new Composite( mainComposite, SWT.NONE );
    tabWrapper.setLayout( new FormLayout() );
    tabWrapper.setBackground( GUIResource.getInstance().getColorWhite() );

    FormData fdTabWrapper = new FormData();
    fdTabWrapper.left = new FormAttachment( 0, 0 );
    fdTabWrapper.top = new FormAttachment( sep0, 0 );
    fdTabWrapper.right = new FormAttachment( 100, 0 );
    tabWrapper.setLayoutData( fdTabWrapper );

    CTabFolder tabFolder = new CTabFolder( tabWrapper, SWT.HORIZONTAL | SWT.FLAT );
    tabFolder.setSimple( false ); // Set simple what!!?? Well it sets the style of
    // the tab folder to simple or stylish (curvy
    // borders)
    tabFolder.setBackground( GUIResource.getInstance().getColorWhite() );
    tabFolder.setBorderVisible( false );
    tabFolder.setSelectionBackground( new Color[] {
      display.getSystemColor( SWT.COLOR_WIDGET_NORMAL_SHADOW ),
      display.getSystemColor( SWT.COLOR_WIDGET_LIGHT_SHADOW ), }, new int[] { 55, }, true );

    FormData fdTab = new FormData();
    fdTab.left = new FormAttachment( 0, 0 );
    fdTab.top = new FormAttachment( sep0, 0 );
    fdTab.right = new FormAttachment( 100, 0 );
    fdTab.height = 0;
    tabFolder.setLayoutData( fdTab );

    view = new CTabItem( tabFolder, SWT.NONE );
    view.setControl( new Composite( tabFolder, SWT.NONE ) );
    view.setText( STRING_SPOON_MAIN_TREE );
    view.setImage( GUIResource.getInstance().getImageExploreSolutionSmall() );

    design = new CTabItem( tabFolder, SWT.NONE );
    design.setText( STRING_SPOON_CORE_OBJECTS_TREE );
    design.setControl( new Composite( tabFolder, SWT.NONE ) );
    design.setImage( GUIResource.getInstance().getImageEditSmall() );

    Label sep3 = new Label( mainComposite, SWT.SEPARATOR | SWT.HORIZONTAL );
    sep3.setBackground( GUIResource.getInstance().getColorWhite() );
    FormData fdSep3 = new FormData();
    fdSep3.left = new FormAttachment( 0, 0 );
    fdSep3.right = new FormAttachment( 100, 0 );
    fdSep3.top = new FormAttachment( tabWrapper, 0 );
    sep3.setLayoutData( fdSep3 );

    selectionLabel = new Label( mainComposite, SWT.HORIZONTAL );
    FormData fdsLabel = new FormData();
    fdsLabel.left = new FormAttachment( 0, 0 );
    fdsLabel.top = new FormAttachment( sep3, 5 );
    selectionLabel.setLayoutData( fdsLabel );

    ToolBar treeTb = new ToolBar( mainComposite, SWT.HORIZONTAL | SWT.FLAT | SWT.BORDER );
    /*
    This contains a map with all the unnamed transformation (just a filename)
   */
    ToolItem expandAll = new ToolItem( treeTb, SWT.PUSH );
    expandAll.setImage( GUIResource.getInstance().getImageExpandAll() );
    ToolItem collapseAll = new ToolItem( treeTb, SWT.PUSH );
    collapseAll.setImage( GUIResource.getInstance().getImageCollapseAll() );

    FormData fdTreeToolbar = new FormData();
    fdTreeToolbar.top = new FormAttachment( sep3, 0 );
    fdTreeToolbar.right = new FormAttachment( 95, 5 );
    treeTb.setLayoutData( fdTreeToolbar );

    selectionFilter =
      new Text( mainComposite, SWT.SINGLE
        | SWT.BORDER | SWT.LEFT | SWT.SEARCH | SWT.ICON_SEARCH | SWT.ICON_CANCEL );
    selectionFilter.setToolTipText( BaseMessages.getString( PKG, "Spoon.SelectionFilter.Tooltip" ) );
    FormData fdSelectionFilter = new FormData();
    fdSelectionFilter.top =
      new FormAttachment( treeTb, -( GUIResource.getInstance().getImageExpandAll().getBounds().height + 5 ) );
    fdSelectionFilter.right = new FormAttachment( 95, -55 );
    fdSelectionFilter.left = new FormAttachment( selectionLabel, 10 );
    selectionFilter.setLayoutData( fdSelectionFilter );

    selectionFilter.addModifyListener( new ModifyListener() {
      public void modifyText( ModifyEvent arg0 ) {
        if ( coreObjectsTree != null && !coreObjectsTree.isDisposed() ) {
          previousShowTrans = false;
          previousShowJob = false;
          refreshCoreObjects();
          if ( !Const.isEmpty( selectionFilter.getText() ) ) {
            tidyBranches( coreObjectsTree.getItems(), true ); // expand all
          } else { // no filter: collapse all
            tidyBranches( coreObjectsTree.getItems(), false );
          }
        }
        if ( selectionTree != null && !selectionTree.isDisposed() ) {
          refreshTree();
          if ( !Const.isEmpty( selectionFilter.getText() ) ) {
            tidyBranches( selectionTree.getItems(), true ); // expand all
          } else { // no filter: collapse all
            tidyBranches( selectionTree.getItems(), false );
          }
          selectionFilter.setFocus();
        }
      }
    } );

    expandAll.addSelectionListener( new SelectionAdapter() {
      public void widgetSelected( SelectionEvent event ) {
        if ( designSelected ) {
          tidyBranches( coreObjectsTree.getItems(), true );
        }
        if ( viewSelected ) {
          tidyBranches( selectionTree.getItems(), true );
        }
      }
    } );

    collapseAll.addSelectionListener( new SelectionAdapter() {
      public void widgetSelected( SelectionEvent event ) {
        if ( designSelected ) {
          tidyBranches( coreObjectsTree.getItems(), false );
        }
        if ( viewSelected ) {
          tidyBranches( selectionTree.getItems(), false );
        }
      }
    } );

    tabFolder.addSelectionListener( new SelectionAdapter() {
      @Override
      public void widgetSelected( SelectionEvent arg0 ) {
        if ( arg0.item == view ) {
          setViewMode();
        } else {
          setDesignMode();
        }
      }
    } );

    Label sep4 = new Label( mainComposite, SWT.SEPARATOR | SWT.HORIZONTAL );
    sep4.setBackground( GUIResource.getInstance().getColorWhite() );
    FormData fdSep4 = new FormData();
    fdSep4.left = new FormAttachment( 0, 0 );
    fdSep4.right = new FormAttachment( 100, 0 );
    fdSep4.top = new FormAttachment( treeTb, 5 );
    sep4.setLayoutData( fdSep4 );

    variableComposite = new Composite( mainComposite, SWT.NONE );
    variableComposite.setBackground( GUIResource.getInstance().getColorBackground() );
    variableComposite.setLayout( new FillLayout() );
    FormData fdVariableComposite = new FormData();
    fdVariableComposite.left = new FormAttachment( 0, 0 );
    fdVariableComposite.right = new FormAttachment( 100, 0 );
    fdVariableComposite.top = new FormAttachment( sep4, 0 );
    fdVariableComposite.bottom = new FormAttachment( 100, 0 );
    variableComposite.setLayoutData( fdVariableComposite );

    disposeVariableComposite( true, false, false, false );

    coreStepToolTipMap = new Hashtable<String, String>();
    coreJobToolTipMap = new Hashtable<String, String>();

    addDefaultKeyListeners( tabFolder );
    addDefaultKeyListeners( mainComposite );
  }

  public void addDefaultKeyListeners( Control control ) {
    control.addKeyListener( new KeyAdapter() {
      @Override
      public void keyPressed( KeyEvent e ) {
        // CTRL-W or CTRL-F4 : close tab
        //
        if ( ( e.keyCode == 'w' && ( e.stateMask & SWT.CONTROL ) != 0 )
          || ( e.keyCode == SWT.F4 && ( e.stateMask & SWT.CONTROL ) != 0 ) ) {
          closeFile();
        }

        // CTRL-F5 : metastore explorer
        //
        if ( e.keyCode == SWT.F5 && ( e.stateMask & SWT.CONTROL ) != 0 ) {
          new MetaStoreExplorerDialog( shell, metaStore ).open();
        }
      }
    } );
  }

  public boolean setViewMode() {
    if ( viewSelected ) {
      return true;
    }
    selectionFilter.setText( "" ); // reset filter when switched to view
    disposeVariableComposite( true, false, false, false );
    refreshTree();
    return false;
  }

  public boolean setDesignMode() {
    if ( designSelected ) {
      return true;
    }
    selectionFilter.setText( "" ); // reset filter when switched to design
    disposeVariableComposite( false, false, true, false );
    refreshCoreObjects();
    return false;
  }

  private void tidyBranches( TreeItem[] items, boolean expand ) {
    for ( TreeItem item : items ) {
      item.setExpanded( expand );
      tidyBranches( item.getItems(), expand );
    }
  }

  public void disposeVariableComposite( boolean tree, boolean shared, boolean core, boolean history ) {

    viewSelected = tree;
    view.getParent().setSelection( viewSelected ? view : design );
    designSelected = core;

    // historySelected = history;
    // sharedSelected = shared;

    for ( Control control : variableComposite.getChildren() ) {

      // PDI-1247 - these menus are coded for reuse, so make sure
      // they don't get disposed of here (alert: dirty design)
      if ( control instanceof Tree ) {
        ( control ).setMenu( null );
      }
      control.dispose();
    }

    previousShowTrans = false;
    previousShowJob = false;

    // stepHistoryChanged=true;

    selectionLabel.setText( tree ? BaseMessages.getString( PKG, "Spoon.Explorer" ) : BaseMessages.getString(
      PKG, "Spoon.Steps" ) );
  }

  public void addCoreObjectsTree() {
    // Now create a new expand bar inside that item
    // We're going to put the core object in there
    //
    coreObjectsTree = new Tree( variableComposite, SWT.V_SCROLL | SWT.SINGLE );
    props.setLook( coreObjectsTree );

    coreObjectsTree.addSelectionListener( new SelectionAdapter() {

      public void widgetSelected( SelectionEvent event ) {
        // expand the selected tree item, collapse the rest
        //
        if ( props.getAutoCollapseCoreObjectsTree() ) {
          TreeItem[] selection = coreObjectsTree.getSelection();
          if ( selection.length == 1 ) {
            // expand if clicked on the the top level entry only...
            //
            TreeItem top = selection[0];
            while ( top.getParentItem() != null ) {
              top = top.getParentItem();
            }
            if ( top == selection[0] ) {
              boolean expanded = top.getExpanded();
              for ( TreeItem item : coreObjectsTree.getItems() ) {
                item.setExpanded( false );
              }
              top.setExpanded( !expanded );
            }
          }
        }
      }
    } );

    coreObjectsTree.addTreeListener( new TreeAdapter() {
      public void treeExpanded( TreeEvent treeEvent ) {
        if ( props.getAutoCollapseCoreObjectsTree() ) {
          TreeItem treeItem = (TreeItem) treeEvent.item;
          /*
           * Trick for WSWT on Windows systems: a SelectionEvent is called after the TreeEvent if setSelection() is not
           * used here. Otherwise the first item in the list is selected as default and collapsed again but wrong, see
           * PDI-1480
           */
          coreObjectsTree.setSelection( treeItem );
          // expand the selected tree item, collapse the rest
          //
          for ( TreeItem item : coreObjectsTree.getItems() ) {
            if ( item != treeItem ) {
              item.setExpanded( false );
            } else {
              treeItem.setExpanded( true );
            }
          }
        }
      }
    } );

    coreObjectsTree.addMouseMoveListener( new MouseMoveListener() {

      public void mouseMove( MouseEvent move ) {
        // don't show tooltips in the tree if the option is not set
        if ( !getProperties().showToolTips() ) {
          return;
        }

        toolTip.hide();
        TreeItem item = searchMouseOverTreeItem( coreObjectsTree.getItems(), move.x, move.y );
        if ( item != null ) {
          String name = item.getText();
          String tip = coreStepToolTipMap.get( name );
          if ( tip != null ) {
            PluginInterface plugin = PluginRegistry.getInstance().findPluginWithName( StepPluginType.class, name );
            if ( plugin != null ) {
              Image image = GUIResource.getInstance().getImagesSteps().get( plugin.getIds()[0] );
              if ( image == null ) {
                toolTip.hide();
              }
              toolTip.setImage( image );
              toolTip.setText( name + Const.CR + Const.CR + tip );
              toolTip.show( new org.eclipse.swt.graphics.Point( move.x + 10, move.y + 10 ) );
            }
          }
          tip = coreJobToolTipMap.get( name );
          if ( tip != null ) {
            PluginInterface plugin =
              PluginRegistry.getInstance().findPluginWithName( JobEntryPluginType.class, name );
            if ( plugin != null ) {
              Image image = GUIResource.getInstance().getImagesJobentries().get( plugin.getIds()[0] );
              toolTip.setImage( image );
              toolTip.setText( name + Const.CR + Const.CR + tip );
              toolTip.show( new org.eclipse.swt.graphics.Point( move.x + 10, move.y + 10 ) );
            }
          }
        }
      }
    } );

    addDragSourceToTree( coreObjectsTree );
    addDefaultKeyListeners( coreObjectsTree );
    coreObjectsTree.addMouseListener( new MouseAdapter() {
      @Override
      public void mouseDoubleClick( MouseEvent event ) {
        boolean shift = ( event.stateMask & SWT.SHIFT ) != 0;
        doubleClickedInTree( coreObjectsTree, shift );
      }
    } );

    toolTip = new DefaultToolTip( variableComposite, ToolTip.RECREATE, true );
    toolTip.setRespectMonitorBounds( true );
    toolTip.setRespectDisplayBounds( true );
    toolTip.setPopupDelay( 350 );
    toolTip.setHideDelay( 5000 );
    toolTip.setShift( new org.eclipse.swt.graphics.Point( ConstUI.TOOLTIP_OFFSET, ConstUI.TOOLTIP_OFFSET ) );
  }

  protected TreeItem searchMouseOverTreeItem( TreeItem[] treeItems, int x, int y ) {
    for ( TreeItem treeItem : treeItems ) {
      if ( treeItem.getBounds().contains( x, y ) ) {
        return treeItem;
      }
      if ( treeItem.getItemCount() > 0 ) {
        treeItem = searchMouseOverTreeItem( treeItem.getItems(), x, y );
        if ( treeItem != null ) {
          return treeItem;
        }
      }
    }
    return null;
  }

  private boolean previousShowTrans;

  private boolean previousShowJob;

  public boolean showTrans;

  public boolean showJob;

  public void refreshCoreObjects() {
    if ( shell.isDisposed() ) {
      return;
    }
    if ( !designSelected ) {
      return;
    }

    if ( coreObjectsTree == null || coreObjectsTree.isDisposed() ) {
      addCoreObjectsTree();
    }

    showTrans = getActiveTransformation() != null;
    showJob = getActiveJob() != null;

    if ( showTrans == previousShowTrans && showJob == previousShowJob ) {
      return;
    }

    // First remove all the entries that where present...
    //
    TreeItem[] expandItems = coreObjectsTree.getItems();
    for ( TreeItem item : expandItems ) {
      item.dispose();
    }

    if ( showTrans ) {
      selectionLabel.setText( BaseMessages.getString( PKG, "Spoon.Steps" ) );
      // Fill the base components...
      //
      // ////////////////////////////////////////////////////////////////////////////////////////////////
      // TRANSFORMATIONS
      // ////////////////////////////////////////////////////////////////////////////////////////////////

      PluginRegistry registry = PluginRegistry.getInstance();

      final List<PluginInterface> baseSteps = registry.getPlugins( StepPluginType.class );
      final List<String> baseCategories = registry.getCategories( StepPluginType.class );

      for ( String baseCategory : baseCategories ) {
        TreeItem item = new TreeItem( coreObjectsTree, SWT.NONE );
        item.setText( baseCategory );
        item.setImage( GUIResource.getInstance().getImageArrow() );

        for ( PluginInterface baseStep : baseSteps ) {
          if ( baseStep.getCategory().equalsIgnoreCase( baseCategory ) ) {
            final Image stepImage =
              GUIResource.getInstance().getImagesStepsSmall().get( baseStep.getIds()[ 0 ] );
            String pluginName = baseStep.getName();
            String pluginDescription = baseStep.getDescription();

            if ( !filterMatch( pluginName ) && !filterMatch( pluginDescription ) ) {
              continue;
            }

            TreeItem stepItem = createTreeItem( item, pluginName, stepImage );
            stepItem.addListener( SWT.Selection, new Listener() {

              public void handleEvent( Event event ) {
                System.out.println( "Tree item Listener fired" );
              }
            } );

            coreStepToolTipMap.put( pluginName, pluginDescription );
          }
        }
      }

      // Add History Items...
      TreeItem item = new TreeItem( coreObjectsTree, SWT.NONE );
      item.setText( BaseMessages.getString( PKG, "Spoon.History" ) );
      item.setImage( GUIResource.getInstance().getImageArrow() );

      List<ObjectUsageCount> pluginHistory = props.getPluginHistory();

      // The top 10 at most, the rest is not interesting anyway
      //
      for ( int i = 0; i < pluginHistory.size() && i < 10; i++ ) {
        ObjectUsageCount usage = pluginHistory.get( i );
        PluginInterface stepPlugin =
          PluginRegistry.getInstance().findPluginWithId( StepPluginType.class, usage.getObjectName() );
        if ( stepPlugin != null ) {
          final Image stepImage = GUIResource.getInstance().getImagesSteps().get( stepPlugin.getIds()[0] );
          String pluginName = Const.NVL( stepPlugin.getName(), "" );
          String pluginDescription = Const.NVL( stepPlugin.getDescription(), "" );

          if ( !filterMatch( pluginName ) && !filterMatch( pluginDescription ) ) {
            continue;
          }

          TreeItem stepItem = createTreeItem( item, pluginName, stepImage );
          stepItem.addListener( SWT.Selection, new Listener() {

            public void handleEvent( Event event ) {
              System.out.println( "Tree item Listener fired" );
            }
          } );

          coreStepToolTipMap.put( stepPlugin.getDescription(), pluginDescription + " (" + usage.getNrUses() + ")" );
        }
      }
    }

    if ( showJob ) {
      // Fill the base components...
      //
      // ////////////////////////////////////////////////////////////////////////////////////////////////
      // JOBS
      // ////////////////////////////////////////////////////////////////////////////////////////////////

      selectionLabel.setText( BaseMessages.getString( PKG, "Spoon.Entries" ) );
      PluginRegistry registry = PluginRegistry.getInstance();
      List<PluginInterface> baseJobEntries = registry.getPlugins( JobEntryPluginType.class );
      List<String> baseCategories = registry.getCategories( JobEntryPluginType.class );

      TreeItem generalItem = null;

      for ( String baseCategory : baseCategories ) {
        TreeItem item = new TreeItem( coreObjectsTree, SWT.NONE );
        item.setText( baseCategory );
        item.setImage( GUIResource.getInstance().getImageArrow() );

        if ( baseCategory.equalsIgnoreCase( JobEntryPluginType.GENERAL_CATEGORY ) ) {
          generalItem = item;
        }

        for ( int j = 0; j < baseJobEntries.size(); j++ ) {
          if ( !baseJobEntries.get( j ).getIds()[ 0 ].equals( "SPECIAL" ) ) {
            if ( baseJobEntries.get( j ).getCategory().equalsIgnoreCase( baseCategory ) ) {
              final Image jobEntryImage =
                GUIResource.getInstance().getImagesJobentriesSmall().get( baseJobEntries.get( j ).getIds()[ 0 ] );
              String pluginName = Const.NVL( baseJobEntries.get( j ).getName(), "" );
              String pluginDescription = Const.NVL( baseJobEntries.get( j ).getDescription(), "" );

              if ( !filterMatch( pluginName ) && !filterMatch( pluginDescription ) ) {
                continue;
              }

              TreeItem stepItem = createTreeItem( item, pluginName, jobEntryImage );
              stepItem.addListener( SWT.Selection, new Listener() {

                public void handleEvent( Event arg0 ) {
                  System.out.println( "Tree item Listener fired" );
                }
              } );
              // if (isPlugin)
              // stepItem.setFont(GUIResource.getInstance().getFontBold());

              coreJobToolTipMap.put( pluginName, pluginDescription );
            }
          }
        }
      }

      // First add a few "Special entries: Start, Dummy, OK, ERROR
      // We add these to the top of the base category, we don't care about
      // the sort order here.
      //
      JobEntryCopy startEntry = JobMeta.createStartEntry();
      JobEntryCopy dummyEntry = JobMeta.createDummyEntry();

      String[] specialText = new String[] { startEntry.getName(), dummyEntry.getName(), };
      String[] specialTooltip = new String[] { startEntry.getDescription(), dummyEntry.getDescription(), };
      Image[] specialImage =
        new Image[] {
          GUIResource.getInstance().getImageStartSmall(), GUIResource.getInstance().getImageDummySmall() };

      for ( int i = 0; i < specialText.length; i++ ) {
        TreeItem specialItem = new TreeItem( generalItem, SWT.NONE, i );
        specialItem.setImage( specialImage[i] );
        specialItem.setText( specialText[i] );
        specialItem.addListener( SWT.Selection, new Listener() {

          public void handleEvent( Event arg0 ) {
            System.out.println( "Tree item Listener fired" );
          }

        } );

        coreJobToolTipMap.put( specialText[i], specialTooltip[i] );
      }
    }

    variableComposite.layout( true, true );

    previousShowTrans = showTrans;
    previousShowJob = showJob;
  }

  protected void shareObject( SharedObjectInterface sharedObject ) {
    sharedObject.setShared( true );
    EngineMetaInterface meta = getActiveMeta();
    try {
      if ( meta != null ) {
        SharedObjects sharedObjects = null;
        if ( meta instanceof TransMeta ) {
          sharedObjects = ( (TransMeta) meta ).getSharedObjects();
        }
        if ( meta instanceof JobMeta ) {
          sharedObjects = ( (JobMeta) meta ).getSharedObjects();
        }
        if ( sharedObjects != null ) {
          sharedObjects.storeObject( sharedObject );
          sharedObjects.saveToFile();
        }
      }
    } catch ( Exception e ) {
      new ErrorDialog(
        shell, BaseMessages.getString( PKG, "Spoon.Dialog.ErrorWritingSharedObjects.Title" ), BaseMessages
          .getString( PKG, "Spoon.Dialog.ErrorWritingSharedObjects.Message" ), e );
    }
    refreshTree();
  }

  protected void unShareObject( SharedObjectInterface sharedObject ) {
    MessageBox mb = new MessageBox( shell, SWT.YES | SWT.NO | SWT.ICON_WARNING );
    // "Are you sure you want to stop sharing?"
    mb.setMessage( BaseMessages.getString( PKG, "Spoon.Dialog.StopSharing.Message" ) );
    mb.setText( BaseMessages.getString( PKG, "Spoon.Dialog.StopSharing.Title" ) ); // Warning!
    int answer = mb.open();
    if ( answer == SWT.YES ) {
      sharedObject.setShared( false );
      EngineMetaInterface meta = getActiveMeta();
      try {
        if ( meta != null ) {
          SharedObjects sharedObjects = null;
          if ( meta instanceof TransMeta ) {
            sharedObjects = ( (TransMeta) meta ).getSharedObjects();
          }
          if ( meta instanceof JobMeta ) {
            sharedObjects = ( (JobMeta) meta ).getSharedObjects();
          }
          if ( sharedObjects != null ) {
            sharedObjects.removeObject( sharedObject );
            sharedObjects.saveToFile();
          }
        }
      } catch ( Exception e ) {
        new ErrorDialog(
          shell, BaseMessages.getString( PKG, "Spoon.Dialog.ErrorWritingSharedObjects.Title" ), BaseMessages
            .getString( PKG, "Spoon.Dialog.ErrorWritingSharedObjects.Message" ), e );
      }
      refreshTree();
    }
  }

  /**
   * @return The object that is selected in the tree or null if we couldn't figure it out. (titles etc. == null)
   */
  public TreeSelection[] getTreeObjects( final Tree tree ) {
    return delegates.tree.getTreeObjects( tree, selectionTree, coreObjectsTree );
  }

  private void addDragSourceToTree( final Tree tree ) {
    delegates.tree.addDragSourceToTree( tree, selectionTree, coreObjectsTree );
  }

  public void hideToolTips() {
    if ( toolTip != null ) {
      toolTip.hide();
    }
  }

  /**
   * If you click in the tree, you might want to show the corresponding window.
   */
  public void showSelection() {
    TreeSelection[] objects = getTreeObjects( selectionTree );
    if ( objects.length != 1 ) {
      return; // not yet supported, we can do this later when the OSX bug
      // goes away
    }

    TreeSelection object = objects[0];

    final Object selection = object.getSelection();
    final Object parent = object.getParent();

    TransMeta transMeta = null;
    if ( selection instanceof TransMeta ) {
      transMeta = (TransMeta) selection;
    }
    if ( parent instanceof TransMeta ) {
      transMeta = (TransMeta) parent;
    }

    if ( transMeta != null ) {

      TabMapEntry entry = delegates.tabs.findTabMapEntry( transMeta );
      if ( entry != null ) {
        int current = tabfolder.getSelectedIndex();
        int desired = tabfolder.indexOf( entry.getTabItem() );
        if ( current != desired ) {
          tabfolder.setSelected( desired );
        }
        transMeta.setInternalKettleVariables();
        if ( getCoreObjectsState() != STATE_CORE_OBJECTS_SPOON ) {
          // Switch the core objects in the lower left corner to the
          // spoon trans types
          refreshCoreObjects();
        }
      }
    }

    JobMeta jobMeta = null;
    if ( selection instanceof JobMeta ) {
      jobMeta = (JobMeta) selection;
    }
    if ( parent instanceof JobMeta ) {
      jobMeta = (JobMeta) parent;
    }
    if ( jobMeta != null ) {

      TabMapEntry entry = delegates.tabs.findTabMapEntry( transMeta );
      if ( entry != null ) {
        int current = tabfolder.getSelectedIndex();
        int desired = tabfolder.indexOf( entry.getTabItem() );
        if ( current != desired ) {
          tabfolder.setSelected( desired );
        }
        jobMeta.setInternalKettleVariables();
        if ( getCoreObjectsState() != STATE_CORE_OBJECTS_CHEF ) {
          // Switch the core objects in the lower left corner to the
          // spoon job types
          //
          refreshCoreObjects();
        }
      }
    }
  }

  private Object selectionObjectParent = null;

  private Object selectionObject = null;

  public void newHop() {
    newHop( (TransMeta) selectionObjectParent );
  }

  public void sortHops() {
    ( (TransMeta) selectionObjectParent ).sortHops();
    refreshTree();
  }

  public void newDatabasePartitioningSchema() {
    TransMeta transMeta = getActiveTransformation();
    if ( transMeta != null ) {
      newPartitioningSchema( transMeta );
    }
  }

  public void newClusteringSchema() {
    TransMeta transMeta = getActiveTransformation();
    if ( transMeta != null ) {
      newClusteringSchema( transMeta );
    }
  }

  public void newSlaveServer() {
    newSlaveServer( (HasSlaveServersInterface) selectionObjectParent );
  }

  public void editTransformationPropertiesPopup() {
    TransGraph.editProperties( (TransMeta) selectionObject, this, rep, true );
  }

  public void addTransLog() {
    TransGraph activeTransGraph = getActiveTransGraph();
    if ( activeTransGraph != null ) {
      activeTransGraph.transLogDelegate.addTransLog();
      activeTransGraph.transGridDelegate.addTransGrid();
    }
  }

  public void addTransHistory() {
    TransGraph activeTransGraph = getActiveTransGraph();
    if ( activeTransGraph != null ) {
      activeTransGraph.transHistoryDelegate.addTransHistory();
    }
  }

  public boolean editJobProperties( String id ) {
    if ( "job-settings".equals( id ) ) {
      return JobGraph.editProperties( getActiveJob(), this, rep, true );
    } else if ( "job-inst-settings".equals( id ) ) {
      return JobGraph.editProperties( (JobMeta) selectionObject, this, rep, true );
    }
    return false;
  }

  public void editJobPropertiesPopup() {
    JobGraph.editProperties( (JobMeta) selectionObject, this, rep, true );
  }

  public void addJobLog() {
    JobGraph activeJobGraph = getActiveJobGraph();
    if ( activeJobGraph != null ) {
      activeJobGraph.jobLogDelegate.addJobLog();
      activeJobGraph.jobGridDelegate.addJobGrid();
    }
  }

  public void addJobHistory() {
    addJobHistory( (JobMeta) selectionObject, true );
  }

  public void newStep() {
    newStep( getActiveTransformation() );
  }

  public void editConnection() {

    if ( RepositorySecurityUI.verifyOperations( shell, rep, RepositoryOperation.MODIFY_DATABASE ) ) {
      return;
    }

    final DatabaseMeta databaseMeta = (DatabaseMeta) selectionObject;
    delegates.db.editConnection( databaseMeta );
  }

  public void dupeConnection() {
    final DatabaseMeta databaseMeta = (DatabaseMeta) selectionObject;
    final HasDatabasesInterface hasDatabasesInterface = (HasDatabasesInterface) selectionObjectParent;
    delegates.db.dupeConnection( hasDatabasesInterface, databaseMeta );
  }

  public void clipConnection() {
    final DatabaseMeta databaseMeta = (DatabaseMeta) selectionObject;
    delegates.db.clipConnection( databaseMeta );
  }

  public void delConnection() {
    if ( RepositorySecurityUI.verifyOperations( shell, rep, RepositoryOperation.DELETE_DATABASE ) ) {
      return;
    }

    final DatabaseMeta databaseMeta = (DatabaseMeta) selectionObject;
    MessageBox mb = new MessageBox( shell, SWT.YES | SWT.NO | SWT.ICON_QUESTION );
    mb.setMessage( BaseMessages.getString(
      PKG, "Spoon.ExploreDB.DeleteConnectionAsk.Message", databaseMeta.getName() ) );
    mb.setText( BaseMessages.getString( PKG, "Spoon.ExploreDB.DeleteConnectionAsk.Title" ) );
    int response = mb.open();

    if ( response != SWT.YES ) {
      return;
    }

    final HasDatabasesInterface hasDatabasesInterface = (HasDatabasesInterface) selectionObjectParent;
    delegates.db.delConnection( hasDatabasesInterface, databaseMeta );
  }

  public void sqlConnection() {
    final DatabaseMeta databaseMeta = (DatabaseMeta) selectionObject;
    delegates.db.sqlConnection( databaseMeta );
  }

  public void clearDBCache( String id ) {
    if ( "database-class-clear-cache".equals( id ) ) {
      delegates.db.clearDBCache( null );
    }
    if ( "database-inst-clear-cache".equals( id ) ) {
      final DatabaseMeta databaseMeta = (DatabaseMeta) selectionObject;
      delegates.db.clearDBCache( databaseMeta );
    }
  }

  public void exploreDatabase() {

    if ( RepositorySecurityUI.verifyOperations( shell, rep, RepositoryOperation.EXPLORE_DATABASE ) ) {
      return;
    }

    // Show a minimal window to allow you to quickly select the database
    // connection to explore
    //
    List<DatabaseMeta> databases = new ArrayList<DatabaseMeta>();

    // First load the connections from the loaded file
    //
    HasDatabasesInterface databasesInterface = getActiveHasDatabasesInterface();
    if ( databasesInterface != null ) {
      databases.addAll( databasesInterface.getDatabases() );
    }

    // Overwrite the information with the connections from the repository
    //
    if ( rep != null ) {
      try {
        List<DatabaseMeta> list = rep.readDatabases();
        for ( DatabaseMeta databaseMeta : list ) {
          int index = databases.indexOf( databaseMeta );
          if ( index < 0 ) {
            databases.add( databaseMeta );
          } else {
            databases.set( index, databaseMeta );
          }
        }
      } catch ( KettleException e ) {
        log.logError( "Unexpected repository error", e.getMessage() );
      }
    }

    if ( databases.size() == 0 ) {
      return;
    }

    // OK, get a list of all the database names...
    //
    String[] databaseNames = new String[databases.size()];
    for ( int i = 0; i < databases.size(); i++ ) {
      databaseNames[i] = databases.get( i ).getName();
    }

    // show the shell...
    //
    EnterSelectionDialog dialog = new EnterSelectionDialog( shell, databaseNames,
      BaseMessages.getString( PKG, "Spoon.ExploreDB.SelectDB.Title" ),
      BaseMessages.getString( PKG, "Spoon.ExploreDB.SelectDB.Message" ) );
    String name = dialog.open();
    if ( name != null ) {
      selectionObject = DatabaseMeta.findDatabase( databases, name );
      exploreDB();
    }
  }

  public void exploreDB() {
    final DatabaseMeta databaseMeta = (DatabaseMeta) selectionObject;
    delegates.db.exploreDB( databaseMeta, true );
  }

  public void editStep() {
    final TransMeta transMeta = (TransMeta) selectionObjectParent;
    final StepMeta stepMeta = (StepMeta) selectionObject;
    delegates.steps.editStep( transMeta, stepMeta );
  }

  public void dupeStep() {
    final TransMeta transMeta = (TransMeta) selectionObjectParent;
    final StepMeta stepMeta = (StepMeta) selectionObject;
    delegates.steps.dupeStep( transMeta, stepMeta );
  }

  public void delStep() {
    final TransMeta transMeta = (TransMeta) selectionObjectParent;
    final StepMeta stepMeta = (StepMeta) selectionObject;
    delegates.steps.delStep( transMeta, stepMeta );
  }

  public void helpStep() {
    final StepMeta stepMeta = (StepMeta) selectionObject;
    PluginInterface stepPlugin =
      PluginRegistry.getInstance().findPluginWithId( StepPluginType.class, stepMeta.getStepID() );
    HelpUtils.openHelpDialog( shell, stepPlugin );
  }

  public void shareObject( String id ) {
    if ( "database-inst-share".equals( id ) ) {
      final DatabaseMeta databaseMeta = (DatabaseMeta) selectionObject;
      if ( databaseMeta.isShared() ) {
        unShareObject( databaseMeta );
      } else {
        shareObject( databaseMeta );
      }
    }
    if ( "step-inst-share".equals( id ) ) {
      final StepMeta stepMeta = (StepMeta) selectionObject;
      shareObject( stepMeta );
    }
    if ( "partition-schema-inst-share".equals( id ) ) {
      final PartitionSchema partitionSchema = (PartitionSchema) selectionObject;
      shareObject( partitionSchema );
    }
    if ( "cluster-schema-inst-share".equals( id ) ) {
      final ClusterSchema clusterSchema = (ClusterSchema) selectionObject;
      shareObject( clusterSchema );
    }
    if ( "slave-server-inst-share".equals( id ) ) {
      final SlaveServer slaveServer = (SlaveServer) selectionObject;
      shareObject( slaveServer );
    }
  }

  public void editJobEntry() {
    final JobMeta jobMeta = (JobMeta) selectionObjectParent;
    final JobEntryCopy jobEntry = (JobEntryCopy) selectionObject;
    editJobEntry( jobMeta, jobEntry );
  }

  public void dupeJobEntry() {
    final JobMeta jobMeta = (JobMeta) selectionObjectParent;
    final JobEntryCopy jobEntry = (JobEntryCopy) selectionObject;
    delegates.jobs.dupeJobEntry( jobMeta, jobEntry );
  }

  public void deleteJobEntryCopies() {
    final JobMeta jobMeta = (JobMeta) selectionObjectParent;
    final JobEntryCopy jobEntry = (JobEntryCopy) selectionObject;
    deleteJobEntryCopies( jobMeta, jobEntry );
  }

  public void helpJobEntry() {
    final JobEntryCopy jobEntry = (JobEntryCopy) selectionObject;
    String jobName = jobEntry.getName();
    PluginInterface jobEntryPlugin =
      PluginRegistry.getInstance().findPluginWithName( JobEntryPluginType.class, jobName );
    HelpUtils.openHelpDialog( shell, jobEntryPlugin );
  }

  public void editHop() {
    final TransMeta transMeta = (TransMeta) selectionObjectParent;
    final TransHopMeta transHopMeta = (TransHopMeta) selectionObject;
    editHop( transMeta, transHopMeta );
  }

  public void delHop() {
    final TransMeta transMeta = (TransMeta) selectionObjectParent;
    final TransHopMeta transHopMeta = (TransHopMeta) selectionObject;
    delHop( transMeta, transHopMeta );
  }

  public void editPartitionSchema() {
    final TransMeta transMeta = (TransMeta) selectionObjectParent;
    final PartitionSchema partitionSchema = (PartitionSchema) selectionObject;
    editPartitionSchema( transMeta, partitionSchema );
  }

  public void delPartitionSchema() {
    final TransMeta transMeta = (TransMeta) selectionObjectParent;
    final PartitionSchema partitionSchema = (PartitionSchema) selectionObject;
    delPartitionSchema( transMeta, partitionSchema );
  }

  public void editClusterSchema() {
    final TransMeta transMeta = (TransMeta) selectionObjectParent;
    final ClusterSchema clusterSchema = (ClusterSchema) selectionObject;
    editClusterSchema( transMeta, clusterSchema );
  }

  public void delClusterSchema() {
    final TransMeta transMeta = (TransMeta) selectionObjectParent;
    final ClusterSchema clusterSchema = (ClusterSchema) selectionObject;
    delClusterSchema( transMeta, clusterSchema );
  }

  public void monitorClusterSchema() throws KettleException {
    final ClusterSchema clusterSchema = (ClusterSchema) selectionObject;
    monitorClusterSchema( clusterSchema );
  }

  public void editSlaveServer() {
    final SlaveServer slaveServer = (SlaveServer) selectionObject;
    editSlaveServer( slaveServer );
  }

  public void delSlaveServer() {
    final HasSlaveServersInterface hasSlaveServersInterface = (HasSlaveServersInterface) selectionObjectParent;
    final SlaveServer slaveServer = (SlaveServer) selectionObject;
    delSlaveServer( hasSlaveServersInterface, slaveServer );
  }

  public void addSpoonSlave() {
    final SlaveServer slaveServer = (SlaveServer) selectionObject;
    addSpoonSlave( slaveServer );
  }

  private synchronized void setMenu( Tree tree ) {
    TreeSelection[] objects = getTreeObjects( tree );
    if ( objects.length != 1 ) {
      return; // not yet supported, we can do this later when the OSX bug
      // goes away
    }

    TreeSelection object = objects[0];

    selectionObject = object.getSelection();
    Object selection = selectionObject;
    selectionObjectParent = object.getParent();

    // Not clicked on a real object: returns a class
    XulMenupopup spoonMenu = null;
    if ( selection instanceof Class<?> ) {
      if ( selection.equals( TransMeta.class ) ) {
        // New
        spoonMenu = (XulMenupopup) menuMap.get( "trans-class" );
      } else if ( selection.equals( JobMeta.class ) ) {
        // New
        spoonMenu = (XulMenupopup) menuMap.get( "job-class" );
      } else if ( selection.equals( TransHopMeta.class ) ) {
        // New
        spoonMenu = (XulMenupopup) menuMap.get( "trans-hop-class" );
      } else if ( selection.equals( DatabaseMeta.class ) ) {
        spoonMenu = (XulMenupopup) menuMap.get( "database-class" );
      } else if ( selection.equals( PartitionSchema.class ) ) {
        // New
        spoonMenu = (XulMenupopup) menuMap.get( "partition-schema-class" );
      } else if ( selection.equals( ClusterSchema.class ) ) {
        spoonMenu = (XulMenupopup) menuMap.get( "cluster-schema-class" );
      } else if ( selection.equals( SlaveServer.class ) ) {
        spoonMenu = (XulMenupopup) menuMap.get( "slave-cluster-class" );
      } else {
        spoonMenu = null;
      }
    } else {

      if ( selection instanceof TransMeta ) {
        spoonMenu = (XulMenupopup) menuMap.get( "trans-inst" );
      } else if ( selection instanceof JobMeta ) {
        spoonMenu = (XulMenupopup) menuMap.get( "job-inst" );
      } else if ( selection instanceof PluginInterface ) {
        spoonMenu = (XulMenupopup) menuMap.get( "step-plugin" );
      } else if ( selection instanceof DatabaseMeta ) {
        spoonMenu = (XulMenupopup) menuMap.get( "database-inst" );
        // disable for now if the connection is an SAP ERP type of database...
        //
        XulMenuitem item =
          (XulMenuitem) mainSpoonContainer.getDocumentRoot().getElementById( "database-inst-explore" );
        if ( item != null ) {
          final DatabaseMeta databaseMeta = (DatabaseMeta) selection;
          item.setDisabled( !databaseMeta.isExplorable() );
        }
        item = (XulMenuitem) mainSpoonContainer.getDocumentRoot().getElementById( "database-inst-clear-cache" );
        if ( item != null ) {
          final DatabaseMeta databaseMeta = (DatabaseMeta) selectionObject;
          item.setLabel( BaseMessages.getString( PKG, "Spoon.Menu.Popup.CONNECTIONS.ClearDBCache" )
            + databaseMeta.getName() ); // Clear
        }

        item = (XulMenuitem) mainSpoonContainer.getDocumentRoot().getElementById( "database-inst-share" );
        if ( item != null ) {
          final DatabaseMeta databaseMeta = (DatabaseMeta) selection;
          if ( databaseMeta.isShared() ) {
            item.setLabel( BaseMessages.getString( PKG, "Spoon.Menu.Popup.CONNECTIONS.UnShare" ) );
          } else {
            item.setLabel( BaseMessages.getString( PKG, "Spoon.Menu.Popup.CONNECTIONS.Share" ) );
          }
        }
      } else if ( selection instanceof StepMeta ) {
        spoonMenu = (XulMenupopup) menuMap.get( "step-inst" );
      } else if ( selection instanceof JobEntryCopy ) {
        spoonMenu = (XulMenupopup) menuMap.get( "job-entry-copy-inst" );
      } else if ( selection instanceof TransHopMeta ) {
        spoonMenu = (XulMenupopup) menuMap.get( "trans-hop-inst" );
      } else if ( selection instanceof PartitionSchema ) {
        spoonMenu = (XulMenupopup) menuMap.get( "partition-schema-inst" );
      } else if ( selection instanceof ClusterSchema ) {
        spoonMenu = (XulMenupopup) menuMap.get( "cluster-schema-inst" );
      } else if ( selection instanceof SlaveServer ) {
        spoonMenu = (XulMenupopup) menuMap.get( "slave-server-inst" );
      }

    }
    if ( spoonMenu != null ) {
      ConstUI.displayMenu( spoonMenu, tree );
    } else {
      tree.setMenu( null );
    }

    createPopUpMenuExtension();
  }

  /**
   * Reaction to double click
   *
   */
  private void doubleClickedInTree( Tree tree ) {
    doubleClickedInTree( tree, false );
  }

  /**
   * Reaction to double click
   *
   */
  private void doubleClickedInTree( Tree tree, boolean shift ) {
    TreeSelection[] objects = getTreeObjects( tree );
    if ( objects.length != 1 ) {
      return; // not yet supported, we can do this later when the OSX bug
      // goes away
    }

    TreeSelection object = objects[0];

    final Object selection = object.getSelection();
    final Object parent = object.getParent();

    if ( selection instanceof Class<?> ) {
      if ( selection.equals( TransMeta.class ) ) {
        newTransFile();
      }
      if ( selection.equals( JobMeta.class ) ) {
        newJobFile();
      }
      if ( selection.equals( TransHopMeta.class ) ) {
        newHop( (TransMeta) parent );
      }
      if ( selection.equals( DatabaseMeta.class ) ) {
        delegates.db.newConnection();
      }
      if ( selection.equals( PartitionSchema.class ) ) {
        newPartitioningSchema( (TransMeta) parent );
      }
      if ( selection.equals( ClusterSchema.class ) ) {
        newClusteringSchema( (TransMeta) parent );
      }
      if ( selection.equals( SlaveServer.class ) ) {
        newSlaveServer( (HasSlaveServersInterface) parent );
      }
    } else {
      if ( selection instanceof TransMeta ) {
        TransGraph.editProperties( (TransMeta) selection, this, rep, true );
      }
      if ( selection instanceof JobMeta ) {
        JobGraph.editProperties( (JobMeta) selection, this, rep, true );
      }
      if ( selection instanceof PluginInterface ) {
        PluginInterface plugin = (PluginInterface) selection;
        if ( plugin.getPluginType().equals( StepPluginType.class ) ) {
          TransGraph transGraph = getActiveTransGraph();
          if ( transGraph != null ) {
            transGraph.addStepToChain( plugin, shift );
          }
        }
        if ( plugin.getPluginType().equals( JobEntryPluginType.class ) ) {
          JobGraph jobGraph = getActiveJobGraph();
          if ( jobGraph != null ) {
            jobGraph.addJobEntryToChain( object.getItemText(), shift );
          }
        }
        // newStep( getActiveTransformation() );
      }
      if ( selection instanceof DatabaseMeta ) {
        delegates.db.editConnection( (DatabaseMeta) selection );
      }
      if ( selection instanceof StepMeta ) {
        delegates.steps.editStep( (TransMeta) parent, (StepMeta) selection );
      }
      if ( selection instanceof JobEntryCopy ) {
        editJobEntry( (JobMeta) parent, (JobEntryCopy) selection );
      }
      if ( selection instanceof TransHopMeta ) {
        editHop( (TransMeta) parent, (TransHopMeta) selection );
      }
      if ( selection instanceof PartitionSchema ) {
        editPartitionSchema( (TransMeta) parent, (PartitionSchema) selection );
      }
      if ( selection instanceof ClusterSchema ) {
        editClusterSchema( (TransMeta) parent, (ClusterSchema) selection );
      }
      if ( selection instanceof SlaveServer ) {
        editSlaveServer( (SlaveServer) selection );
      }

      editSelectionTreeExtension( selection );
    }
  }

  protected void monitorClusterSchema( ClusterSchema clusterSchema ) throws KettleException {
    for ( int i = 0; i < clusterSchema.getSlaveServers().size(); i++ ) {
      SlaveServer slaveServer = clusterSchema.getSlaveServers().get( i );
      addSpoonSlave( slaveServer );
    }
  }

  protected void editSlaveServer( SlaveServer slaveServer ) {
    // slaveServer.getVariable("MASTER_HOST")
    SlaveServerDialog dialog = new SlaveServerDialog( shell, slaveServer );
    if ( dialog.open() ) {
      refreshTree();
      refreshGraph();
    }
  }

  private void addTabs() {

    if ( tabComp != null ) {
      tabComp.dispose();
    }

    tabComp = new Composite( sashform, SWT.BORDER );
    props.setLook( tabComp );
    tabComp.setLayout( new FillLayout() );

    tabfolder = new TabSet( tabComp );
    tabfolder.setChangedFont( GUIResource.getInstance().getFontBold() );
    props.setLook( tabfolder.getSwtTabset(), Props.WIDGET_STYLE_TAB );
    final CTabFolder cTabFolder = tabfolder.getSwtTabset();
    cTabFolder.addMenuDetectListener( new MenuDetectListener() {
      @Override
      public void menuDetected( MenuDetectEvent event ) {
        org.eclipse.swt.graphics.Point real = new org.eclipse.swt.graphics.Point( event.x, event.y );
        org.eclipse.swt.graphics.Point point = display.map( null, cTabFolder, real );
        final CTabItem item = cTabFolder.getItem( point );
        if ( item != null ) {
          Menu menu = new Menu( cTabFolder );
          MenuItem closeItem = new MenuItem( menu, SWT.NONE );
          closeItem.setText( BaseMessages.getString( PKG, "Spoon.Tab.Close" ) );
          closeItem.addSelectionListener( new SelectionAdapter() {
            @Override
            public void widgetSelected( SelectionEvent event ) {
              int index = tabfolder.getSwtTabset().indexOf( item );
              if ( index >= 0 ) {
                TabMapEntry entry = delegates.tabs.getTabs().get( index );
                tabClose( entry.getTabItem() );
              }
            }
          } );

          MenuItem closeAllItems = new MenuItem( menu, SWT.NONE );
          closeAllItems.setText( BaseMessages.getString( PKG, "Spoon.Tab.CloseAll" ) );
          closeAllItems.addSelectionListener( new SelectionAdapter() {
            @Override
            public void widgetSelected( SelectionEvent event ) {
              for ( TabMapEntry entry : delegates.tabs.getTabs() ) {
                tabClose( entry.getTabItem() );
              }
            }
          } );

          MenuItem closeOtherItems = new MenuItem( menu, SWT.NONE );
          closeOtherItems.setText( BaseMessages.getString( PKG, "Spoon.Tab.CloseOthers" ) );
          closeOtherItems.addSelectionListener( new SelectionAdapter() {
            @Override
            public void widgetSelected( SelectionEvent event ) {
              int index = tabfolder.getSwtTabset().indexOf( item );
              if ( index >= 0 ) {
                TabMapEntry entry = delegates.tabs.getTabs().get( index );
                for ( TabMapEntry closeEntry : delegates.tabs.getTabs() ) {
                  if ( !closeEntry.equals( entry ) ) {
                    tabClose( closeEntry.getTabItem() );
                  }
                }
              }
            }
          } );

          menu.setLocation( real );
          menu.setVisible( true );

        }
      }
    } );

    int[] weights = props.getSashWeights();
    sashform.setWeights( weights );
    sashform.setVisible( true );

    // Set a minimum width on the sash so that the view and design buttons
    // on the left panel are always visible.
    //
    Control[] comps = sashform.getChildren();
    for ( Control comp : comps ) {

      if ( comp instanceof Sash ) {
        int limit = 10;

        final int SASH_LIMIT = Const.isOSX() ? 150 : limit;
        final Sash sash = (Sash) comp;

        sash.addSelectionListener( new SelectionAdapter() {
          public void widgetSelected( SelectionEvent event ) {
            Rectangle rect = sash.getParent().getClientArea();
            event.x = Math.min( Math.max( event.x, SASH_LIMIT ), rect.width - SASH_LIMIT );
            if ( event.detail != SWT.DRAG ) {
              sash.setBounds( event.x, event.y, event.width, event.height );
              sashform.layout();
            }
          }
        } );
      }
    }

    tabfolder.addListener( this ); // methods: tabDeselected, tabClose,
    // tabSelected

  }

  public void tabDeselected( TabItem item ) {

  }

  public boolean tabCloseSelected() {
    // this gets called on by the file-close menu item

    String activePerspectiveId = SpoonPerspectiveManager.getInstance().getActivePerspective().getId();
    boolean etlPerspective = activePerspectiveId.equals( MainSpoonPerspective.ID );

    if ( etlPerspective ) {
      return tabClose( tabfolder.getSelected() );
    }

    // hack to make the plugins see file-close commands
    // this should be resolved properly when resolving PDI-6054
    // maybe by extending the SpoonPerspectiveInterface to register event handlers from Spoon?
    try {
      SpoonPerspective activePerspective = SpoonPerspectiveManager.getInstance().getActivePerspective();
      Class<? extends SpoonPerspective> cls = activePerspective.getClass();
      Method m = cls.getMethod( "onFileClose" );
      return (Boolean) m.invoke( activePerspective );
    } catch ( Exception e ) {
      // ignore any errors resulting from the hack
      // e.printStackTrace();
    }

    return false;

  }

  public boolean tabClose( TabItem item ) {
    try {
      return delegates.tabs.tabClose( item );
    } catch ( Exception e ) {
      new ErrorDialog( shell, "Error", "Unexpected error closing tab!", e );
      return false;
    }
  }

  public TabSet getTabSet() {
    return tabfolder;
  }

  public void tabSelected( TabItem item ) {
    delegates.tabs.tabSelected( item );
    enableMenus();
  }

  public String getRepositoryName() {
    if ( rep == null ) {
      return null;
    }
    return rep.getName();
  }

  public void pasteXML( TransMeta transMeta, String clipcontent, Point loc ) {
    if ( RepositorySecurityUI.verifyOperations( shell, rep,
        RepositoryOperation.MODIFY_TRANSFORMATION, RepositoryOperation.EXECUTE_TRANSFORMATION ) ) {
      return;
    }
    try {
      Document doc = XMLHandler.loadXMLString( clipcontent );
      Node transNode = XMLHandler.getSubNode( doc, Spoon.XML_TAG_TRANSFORMATION_STEPS );
      // De-select all, re-select pasted steps...
      transMeta.unselectAll();

      Node stepsNode = XMLHandler.getSubNode( transNode, "steps" );
      int nr = XMLHandler.countNodes( stepsNode, "step" );
      if ( getLog().isDebug() ) {
        // "I found "+nr+" steps to paste on location: "
        getLog().logDebug( BaseMessages.getString( PKG, "Spoon.Log.FoundSteps", "" + nr ) + loc );
      }
      StepMeta[] steps = new StepMeta[nr];
      ArrayList<String> stepOldNames = new ArrayList<String>( nr );

      // Point min = new Point(loc.x, loc.y);
      Point min = new Point( 99999999, 99999999 );

      // Load the steps...
      for ( int i = 0; i < nr; i++ ) {
        Node stepNode = XMLHandler.getSubNodeByNr( stepsNode, "step", i );
        steps[i] = new StepMeta( stepNode, transMeta.getDatabases(), metaStore );

        if ( loc != null ) {
          Point p = steps[i].getLocation();

          if ( min.x > p.x ) {
            min.x = p.x;
          }
          if ( min.y > p.y ) {
            min.y = p.y;
          }
        }
      }

      // Load the hops...
      Node hopsNode = XMLHandler.getSubNode( transNode, "order" );
      nr = XMLHandler.countNodes( hopsNode, "hop" );
      if ( getLog().isDebug() ) {
        // "I found "+nr+" hops to paste."
        getLog().logDebug( BaseMessages.getString( PKG, "Spoon.Log.FoundHops", "" + nr ) );
      }
      TransHopMeta[] hops = new TransHopMeta[nr];

      for ( int i = 0; i < nr; i++ ) {
        Node hopNode = XMLHandler.getSubNodeByNr( hopsNode, "hop", i );
        hops[i] = new TransHopMeta( hopNode,  Arrays.asList( steps ) );
      }

      // This is the offset:
      Point offset = new Point( loc.x - min.x, loc.y - min.y );

      // Undo/redo object positions...
      int[] position = new int[steps.length];

      for ( int i = 0; i < steps.length; i++ ) {
        Point p = steps[i].getLocation();
        String name = steps[i].getName();

        steps[i].setLocation( p.x + offset.x, p.y + offset.y );
        steps[i].setDraw( true );

        // Check the name, find alternative...
        stepOldNames.add( name );
        steps[i].setName( transMeta.getAlternativeStepname( name ) );
        transMeta.addStep( steps[i] );
        position[i] = transMeta.indexOfStep( steps[i] );
        steps[i].setSelected( true );
      }

      // Add the hops too...
      for ( TransHopMeta hop : hops ) {
        transMeta.addTransHop( hop );
      }

      // Load the notes...
      Node notesNode = XMLHandler.getSubNode( transNode, "notepads" );
      nr = XMLHandler.countNodes( notesNode, "notepad" );
      if ( getLog().isDebug() ) {
        // "I found "+nr+" notepads to paste."
        getLog().logDebug( BaseMessages.getString( PKG, "Spoon.Log.FoundNotepads", "" + nr ) );
      }
      NotePadMeta[] notes = new NotePadMeta[nr];

      for ( int i = 0; i < notes.length; i++ ) {
        Node noteNode = XMLHandler.getSubNodeByNr( notesNode, "notepad", i );
        notes[i] = new NotePadMeta( noteNode );
        Point p = notes[i].getLocation();
        notes[i].setLocation( p.x + offset.x, p.y + offset.y );
        transMeta.addNote( notes[i] );
        notes[i].setSelected( true );
      }

      // Set the source and target steps ...
      for ( StepMeta step : steps ) {
        StepMetaInterface smi = step.getStepMetaInterface();
        smi.searchInfoAndTargetSteps( transMeta.getSteps() );
      }

      // Set the error handling hops
      Node errorHandlingNode = XMLHandler.getSubNode( transNode, TransMeta.XML_TAG_STEP_ERROR_HANDLING );
      int nrErrorHandlers = XMLHandler.countNodes( errorHandlingNode, StepErrorMeta.XML_TAG );
      for ( int i = 0; i < nrErrorHandlers; i++ ) {
        Node stepErrorMetaNode = XMLHandler.getSubNodeByNr( errorHandlingNode, StepErrorMeta.XML_TAG, i );
        StepErrorMeta stepErrorMeta =
          new StepErrorMeta( transMeta.getParentVariableSpace(), stepErrorMetaNode, transMeta.getSteps() );

        // Handle pasting multiple times, need to update source and target step names
        int srcStepPos = stepOldNames.indexOf( stepErrorMeta.getSourceStep().getName() );
        int tgtStepPos = stepOldNames.indexOf( stepErrorMeta.getTargetStep().getName() );
        StepMeta sourceStep = transMeta.findStep( steps[srcStepPos].getName() );
        if ( sourceStep != null ) {
          sourceStep.setStepErrorMeta( stepErrorMeta );
        }
        sourceStep.setStepErrorMeta( null );
        if ( tgtStepPos >= 0 ) {
          sourceStep.setStepErrorMeta( stepErrorMeta );
          StepMeta targetStep = transMeta.findStep( steps[tgtStepPos].getName() );
          stepErrorMeta.setSourceStep( sourceStep );
          stepErrorMeta.setTargetStep( targetStep );
        }
      }

      // Save undo information too...
      addUndoNew( transMeta, steps, position, false );

      int[] hopPos = new int[hops.length];
      for ( int i = 0; i < hops.length; i++ ) {
        hopPos[i] = transMeta.indexOfTransHop( hops[i] );
      }
      addUndoNew( transMeta, hops, hopPos, true );

      int[] notePos = new int[notes.length];
      for ( int i = 0; i < notes.length; i++ ) {
        notePos[i] = transMeta.indexOfNote( notes[i] );
      }
      addUndoNew( transMeta, notes, notePos, true );

      if ( transMeta.haveStepsChanged() ) {
        refreshTree();
        refreshGraph();
      }
    } catch ( KettleException e ) {
      // "Error pasting steps...",
      // "I was unable to paste steps to this transformation"
      new ErrorDialog( shell, BaseMessages.getString( PKG, "Spoon.Dialog.UnablePasteSteps.Title" ), BaseMessages
        .getString( PKG, "Spoon.Dialog.UnablePasteSteps.Message" ), e );
    }
  }

  public void copySelected( TransMeta transMeta, List<StepMeta> steps, List<NotePadMeta> notes ) {
    if ( steps == null || steps.size() == 0 ) {
      return;
    }

    if ( RepositorySecurityUI.verifyOperations( shell, rep,
        RepositoryOperation.MODIFY_TRANSFORMATION, RepositoryOperation.EXECUTE_TRANSFORMATION ) ) {
      return;
    }

    StringBuilder xml = new StringBuilder( 5000 ).append( XMLHandler.getXMLHeader() );
    try {
      xml.append( XMLHandler.openTag( Spoon.XML_TAG_TRANSFORMATION_STEPS ) ).append( Const.CR );

      xml.append( XMLHandler.openTag( Spoon.XML_TAG_STEPS ) ).append( Const.CR );
      for ( StepMeta step : steps ) {
        xml.append( step.getXML() );
      }
      xml.append( XMLHandler.closeTag( Spoon.XML_TAG_STEPS ) ).append( Const.CR );

      // Also check for the hops in between the selected steps...
      xml.append( XMLHandler.openTag( TransMeta.XML_TAG_ORDER ) ).append( Const.CR );
      for ( StepMeta step1 : steps ) {
        for ( StepMeta step2 : steps ) {
          if ( step1 != step2 ) {
            TransHopMeta hop = transMeta.findTransHop( step1, step2, true );
            if ( hop != null ) {
              // Ok, we found one...
              xml.append( hop.getXML() ).append( Const.CR );
            }
          }
        }
      }
      xml.append( XMLHandler.closeTag( TransMeta.XML_TAG_ORDER ) ).append( Const.CR );

      xml.append( XMLHandler.openTag( TransMeta.XML_TAG_NOTEPADS ) ).append( Const.CR );
      if ( notes != null ) {
        for ( NotePadMeta note : notes ) {
          xml.append( note.getXML() );
        }
      }
      xml.append( XMLHandler.closeTag( TransMeta.XML_TAG_NOTEPADS ) ).append( Const.CR );

      xml.append( XMLHandler.openTag( TransMeta.XML_TAG_STEP_ERROR_HANDLING ) ).append( Const.CR );
      for ( StepMeta step : steps ) {
        if ( step.getStepErrorMeta() != null ) {
          xml.append( step.getStepErrorMeta().getXML() ).append( Const.CR );
        }
      }
      xml.append( XMLHandler.closeTag( TransMeta.XML_TAG_STEP_ERROR_HANDLING ) ).append( Const.CR );

      xml.append( XMLHandler.closeTag( Spoon.XML_TAG_TRANSFORMATION_STEPS ) ).append( Const.CR );

      toClipboard( xml.toString() );
    } catch ( Exception ex ) {
      new ErrorDialog( getShell(), "Error", "Error encoding to XML", ex );
    }
  }

  public void editHop( TransMeta transMeta, TransHopMeta transHopMeta ) {
    // Backup situation BEFORE edit:
    String name = transHopMeta.toString();
    TransHopMeta before = (TransHopMeta) transHopMeta.clone();

    TransHopDialog hd = new TransHopDialog( shell, SWT.NONE, transHopMeta, transMeta );
    if ( hd.open() != null ) {
      // Backup situation for redo/undo:
      TransHopMeta after = (TransHopMeta) transHopMeta.clone();
      addUndoChange( transMeta, new TransHopMeta[] { before }, new TransHopMeta[] { after }, new int[] { transMeta
        .indexOfTransHop( transHopMeta ) } );

      String newName = transHopMeta.toString();
      if ( !name.equalsIgnoreCase( newName ) ) {
        refreshTree();
        refreshGraph(); // color, nr of copies...
      }
    }
    setShellText();
  }

  public void delHop( TransMeta transMeta, TransHopMeta transHopMeta ) {
    int index = transMeta.indexOfTransHop( transHopMeta );
    addUndoDelete( transMeta, new Object[] { (TransHopMeta) transHopMeta.clone() }, new int[] { index } );
    transMeta.removeTransHop( index );

    // If this is an error handling hop, disable it
    //
    if ( transHopMeta.getFromStep().isDoingErrorHandling() ) {
      StepErrorMeta stepErrorMeta = transHopMeta.getFromStep().getStepErrorMeta();

      // We can only disable error handling if the target of the hop is the same as the target of the error handling.
      //
      if ( stepErrorMeta.getTargetStep() != null
        && stepErrorMeta.getTargetStep().equals( transHopMeta.getToStep() ) ) {
        StepMeta stepMeta = transHopMeta.getFromStep();
        // Only if the target step is where the error handling is going to...
        //

        StepMeta before = (StepMeta) stepMeta.clone();
        stepErrorMeta.setEnabled( false );

        index = transMeta.indexOfStep( stepMeta );
        addUndoChange( transMeta, new Object[] { before }, new Object[] { stepMeta }, new int[] { index } );
      }
    }

    refreshTree();
    refreshGraph();
  }

  public void newHop( TransMeta transMeta, StepMeta fr, StepMeta to ) {
    TransHopMeta hi = new TransHopMeta( fr, to );

    TransHopDialog hd = new TransHopDialog( shell, SWT.NONE, hi, transMeta );
    if ( hd.open() != null ) {
      newHop( transMeta, hi );
    }
  }

  public void newHop( TransMeta transMeta, TransHopMeta transHopMeta ) {
    if ( checkIfHopAlreadyExists( transMeta, transHopMeta ) ) {
      transMeta.addTransHop( transHopMeta );
      int idx = transMeta.indexOfTransHop( transHopMeta );

      if ( !performNewTransHopChecks( transMeta, transHopMeta ) ) {
        // Some error occurred: loops, existing hop, etc.
        // Remove it again...
        //
        transMeta.removeTransHop( idx );
      } else {
        addUndoNew( transMeta, new TransHopMeta[] { transHopMeta }, new int[] { transMeta
          .indexOfTransHop( transHopMeta ) } );
      }

      // Just to make sure
      transHopMeta.getFromStep().drawStep();
      transHopMeta.getToStep().drawStep();

      refreshTree();
      refreshGraph();
    }
  }

  /**
   * @param transMeta transformation's meta
   * @param newHop hop to be checked
   * @return true when the hop was added, false if there was an error
   */
  public boolean checkIfHopAlreadyExists( TransMeta transMeta, TransHopMeta newHop ) {
    boolean ok = true;
    if ( transMeta.findTransHop( newHop.getFromStep(), newHop.getToStep() ) != null ) {
      MessageBox mb = new MessageBox( shell, SWT.OK | SWT.ICON_ERROR );
      mb.setMessage( BaseMessages.getString( PKG, "Spoon.Dialog.HopExists.Message" ) ); // "This hop already exists!"
      mb.setText( BaseMessages.getString( PKG, "Spoon.Dialog.HopExists.Title" ) ); // Error!
      mb.open();
      ok = false;
    }

    return ok;
  }

  /**
   * @param transMeta transformation's meta
   * @param newHop hop to be checked
   * @return true when the hop was added, false if there was an error
   */
  public boolean performNewTransHopChecks( TransMeta transMeta, TransHopMeta newHop ) {
    boolean ok = true;

    if ( transMeta.hasLoop( newHop.getFromStep() ) || transMeta.hasLoop( newHop.getToStep() ) ) {
      MessageBox mb = new MessageBox( shell, SWT.YES | SWT.ICON_WARNING );
      mb.setMessage( BaseMessages.getString( PKG, "TransGraph.Dialog.HopCausesLoop.Message" ) );
      mb.setText( BaseMessages.getString( PKG, "TransGraph.Dialog.HopCausesLoop.Title" ) );
      mb.open();
      ok = false;
    }

    if ( ok ) { // only do the following checks, e.g. checkRowMixingStatically
      // when not looping, otherwise we get a loop with
      // StackOverflow there ;-)
      try {
        if ( !newHop.getToStep().getStepMetaInterface().excludeFromRowLayoutVerification() ) {
          transMeta.checkRowMixingStatically( newHop.getToStep(), null );
        }
      } catch ( KettleRowException re ) {
        // Show warning about mixing rows with conflicting layouts...
        new ErrorDialog(
          shell, BaseMessages.getString( PKG, "TransGraph.Dialog.HopCausesRowMixing.Title" ), BaseMessages
            .getString( PKG, "TransGraph.Dialog.HopCausesRowMixing.Message" ), re );
      }

      verifyCopyDistribute( transMeta, newHop.getFromStep() );
    }

    return ok;
  }

  public void verifyCopyDistribute( TransMeta transMeta, StepMeta fr ) {
    List<StepMeta> nextSteps = transMeta.findNextSteps( fr );
    int nrNextSteps = nextSteps.size();

    // don't show it for 3 or more hops, by then you should have had the
    // message
    if ( nrNextSteps == 2 ) {
      boolean distributes = fr.getStepMetaInterface().excludeFromCopyDistributeVerification();
      boolean customDistribution = false;

      if ( props.showCopyOrDistributeWarning()
        && !fr.getStepMetaInterface().excludeFromCopyDistributeVerification() ) {
        MessageDialogWithToggle md =
          new MessageDialogWithToggle(
            shell, BaseMessages.getString( PKG, "System.Warning" ), null, BaseMessages.getString(
              PKG, "Spoon.Dialog.CopyOrDistribute.Message", fr.getName(), Integer.toString( nrNextSteps ) ),
            MessageDialog.WARNING, getRowDistributionLabels(), 0, BaseMessages.getString(
              PKG, "Spoon.Message.Warning.NotShowWarning" ), !props.showCopyOrDistributeWarning() );
        MessageDialogWithToggle.setDefaultImage( GUIResource.getInstance().getImageSpoon() );
        int idx = md.open();
        props.setShowCopyOrDistributeWarning( !md.getToggleState() );
        props.saveProps();

        distributes = idx == Spoon.MESSAGE_DIALOG_WITH_TOGGLE_YES_BUTTON_ID;
        customDistribution = idx == Spoon.MESSAGE_DIALOG_WITH_TOGGLE_CUSTOM_DISTRIBUTION_BUTTON_ID;
      }

      if ( distributes ) {
        fr.setDistributes( true );
        fr.setRowDistribution( null );
      } else if ( customDistribution ) {

        RowDistributionInterface rowDistribution = getActiveTransGraph().askUserForCustomDistributionMethod();

        fr.setDistributes( true );
        fr.setRowDistribution( rowDistribution );
      } else {
        fr.setDistributes( false );
        fr.setDistributes( false );
      }

      refreshTree();
      refreshGraph();
    }
  }

  private String[] getRowDistributionLabels() {
    ArrayList<String> labels = new ArrayList<String>();
    labels.add( BaseMessages.getString( PKG, "Spoon.Dialog.CopyOrDistribute.Distribute" ) );
    labels.add( BaseMessages.getString( PKG, "Spoon.Dialog.CopyOrDistribute.Copy" ) );
    if ( PluginRegistry.getInstance().getPlugins( RowDistributionPluginType.class ).size() > 0 ) {
      labels.add( BaseMessages.getString( PKG, "Spoon.Dialog.CopyOrDistribute.CustomRowDistribution" ) );
    }
    return labels.toArray( new String[labels.size()] );
  }

  public void newHop( TransMeta transMeta ) {
    newHop( transMeta, null, null );
  }

  public void openRepository() {
    // Check to tabs are dirty and warn user that they must save tabs prior to connecting.  Don't connect!
    if ( Spoon.getInstance().isTabsChanged() ) {
      MessageBox mb = new MessageBox( Spoon.getInstance().getShell(), SWT.OK );
      mb.setMessage(  BaseMessages.getString( PKG, "Spoon.Dialog.WarnToSaveAllPriorToConnect.Message" ) );
      mb.setText( BaseMessages.getString( PKG, "Spoon.Dialog.WarnToCloseAllForce.Disconnect.Title" ) );
      mb.open();

      // Don't connect, user will need to save all their dirty tabs.
      return;
    }

    loginDialog = new RepositoriesDialog( shell, null, new ILoginCallback() {

      public void onSuccess( Repository repository ) {
        // Close previous repository...
        if ( rep != null ) {
          rep.disconnect();
          SpoonPluginManager.getInstance().notifyLifecycleListeners( SpoonLifeCycleEvent.REPOSITORY_DISCONNECTED );
        }
        setRepository( repository );

        loadSessionInformation( repository, true );

        refreshTree();
        setShellText();
        SpoonPluginManager.getInstance().notifyLifecycleListeners( SpoonLifeCycleEvent.REPOSITORY_CONNECTED );
      }

      public void onError( Throwable t ) {
        closeRepository();
        onLoginError( t );
      }

      public void onCancel() {

      }
    } );
    loginDialog.show();
  }

  private void loadSessionInformation( Repository repository, boolean saveOldDatabases ) {

    JobMeta[] jobMetas = getLoadedJobs();
    for ( JobMeta jobMeta : jobMetas ) {
      for ( int i = 0; i < jobMeta.nrDatabases(); i++ ) {
        jobMeta.getDatabase( i ).setObjectId( null );
      }

      // Set for the existing job the ID at -1!
      jobMeta.setObjectId( null );

      // Keep track of the old databases for now.
      List<DatabaseMeta> oldDatabases = jobMeta.getDatabases();

      // In order to re-match the databases on name (not content), we
      // need to load the databases from the new repository.
      // NOTE: for purposes such as DEVELOP - TEST - PRODUCTION
      // cycles.

      // first clear the list of databases and slave servers
      jobMeta.setDatabases( new ArrayList<DatabaseMeta>() );
      jobMeta.setSlaveServers( new ArrayList<SlaveServer>() );

      // Read them from the new repository.
      try {
        SharedObjects sharedObjects =
          repository != null ? repository.readJobMetaSharedObjects( jobMeta ) : jobMeta.readSharedObjects();
        sharedObjectsFileMap.put( sharedObjects.getFilename(), sharedObjects );
      } catch ( KettleException e ) {
        new ErrorDialog(
          shell, BaseMessages.getString( PKG, "Spoon.Dialog.ErrorReadingSharedObjects.Title" ), BaseMessages
          .getString( PKG, "Spoon.Dialog.ErrorReadingSharedObjects.Message", makeTabName( jobMeta, true ) ),
          e
        );
      }

      // Then we need to re-match the databases at save time...
      for ( DatabaseMeta oldDatabase : oldDatabases ) {
        DatabaseMeta newDatabase = DatabaseMeta.findDatabase( jobMeta.getDatabases(), oldDatabase.getName() );

        // If it exists, change the settings...
        if ( newDatabase != null ) {
          //
          // A database connection with the same name exists in
          // the new repository.
          // Change the old connections to reflect the settings in
          // the new repository
          //
          oldDatabase.setDatabaseInterface( newDatabase.getDatabaseInterface() );
        } else {
          if ( saveOldDatabases ) {
            //
            // The old database is not present in the new
            // repository: simply add it to the list.
            // When the job gets saved, it will be added
            // to the repository.
            //
            jobMeta.addDatabase( oldDatabase );
          }
        }
      }

      if ( repository != null ) {
        try {
          // For the existing job, change the directory too:
          // Try to find the same directory in the new repository...
          RepositoryDirectoryInterface rdi =
            repository.findDirectory( jobMeta.getRepositoryDirectory().getPath() );
          if ( rdi != null ) {
            jobMeta.setRepositoryDirectory( rdi );
          } else {
            // the root is the default!
            jobMeta.setRepositoryDirectory( repository.loadRepositoryDirectoryTree() );
          }
        } catch ( KettleException ke ) {
          rep = null;
          new ErrorDialog(
            shell, BaseMessages.getString( PKG, "Spoon.Dialog.ErrorConnectingRepository.Title" ), BaseMessages
            .getString( PKG, "Spoon.Dialog.ErrorConnectingRepository.Message", Const.CR ), ke
          );
        }
      }
    }

    TransMeta[] transMetas = getLoadedTransformations();
    for ( TransMeta transMeta : transMetas ) {
      for ( int i = 0; i < transMeta.nrDatabases(); i++ ) {
        transMeta.getDatabase( i ).setObjectId( null );
      }

      // Set for the existing transformation the ID at -1!
      transMeta.setObjectId( null );

      // Keep track of the old databases for now.
      List<DatabaseMeta> oldDatabases = transMeta.getDatabases();

      // In order to re-match the databases on name (not content), we
      // need to load the databases from the new repository.
      // NOTE: for purposes such as DEVELOP - TEST - PRODUCTION
      // cycles.

      // first clear the list of databases, partition schemas, slave
      // servers, clusters
      transMeta.setDatabases( new ArrayList<DatabaseMeta>() );
      transMeta.setPartitionSchemas( new ArrayList<PartitionSchema>() );
      transMeta.setSlaveServers( new ArrayList<SlaveServer>() );
      transMeta.setClusterSchemas( new ArrayList<ClusterSchema>() );

      // Read them from the new repository.
      try {
        SharedObjects sharedObjects =
          repository != null ? repository.readTransSharedObjects( transMeta ) : transMeta.readSharedObjects();
        sharedObjectsFileMap.put( sharedObjects.getFilename(), sharedObjects );
      } catch ( KettleException e ) {
        new ErrorDialog(
          shell, BaseMessages.getString( PKG, "Spoon.Dialog.ErrorReadingSharedObjects.Title" ),
          BaseMessages.getString( PKG, "Spoon.Dialog.ErrorReadingSharedObjects.Message", makeTabName(
            transMeta, true ) ), e
        );
      }

      // Then we need to re-match the databases at save time...
      for ( DatabaseMeta oldDatabase : oldDatabases ) {
        DatabaseMeta newDatabase = DatabaseMeta.findDatabase( transMeta.getDatabases(), oldDatabase.getName() );

        // If it exists, change the settings...
        if ( newDatabase != null ) {
          //
          // A database connection with the same name exists in
          // the new repository.
          // Change the old connections to reflect the settings in
          // the new repository
          //
          oldDatabase.setDatabaseInterface( newDatabase.getDatabaseInterface() );
        } else {
          if ( saveOldDatabases ) {
            //
            // The old database is not present in the new
            // repository: simply add it to the list.
            // When the transformation gets saved, it will be added
            // to the repository.
            //
            transMeta.addDatabase( oldDatabase );
          }
        }
      }

      if ( repository != null ) {
        try {
          // For the existing transformation, change the directory too:
          // Try to find the same directory in the new repository...
          RepositoryDirectoryInterface rdi =
            repository.findDirectory( transMeta.getRepositoryDirectory().getPath() );
          if ( rdi != null ) {
            transMeta.setRepositoryDirectory( rdi );
          } else {
            // the root is the default!
            transMeta.setRepositoryDirectory( repository.loadRepositoryDirectoryTree() );
          }
        } catch ( KettleException ke ) {
          rep = null;
          new ErrorDialog(
            shell, BaseMessages.getString( PKG, "Spoon.Dialog.ErrorConnectingRepository.Title" ), BaseMessages
            .getString( PKG, "Spoon.Dialog.ErrorConnectingRepository.Message", Const.CR ), ke
          );
        }
      }
    }
  }

  public void clearSharedObjectCache() throws KettleException {
    if ( rep != null ) {
      rep.clearSharedObjectCache();
      TransMeta transMeta = getActiveTransformation();
      if ( transMeta != null ) {
        rep.readTransSharedObjects( transMeta );
      }
      JobMeta jobMeta = getActiveJob();
      if ( jobMeta != null ) {
        rep.readJobMetaSharedObjects( jobMeta );
      }
    }
  }

  public void exploreRepository() {
    if ( rep != null ) {
      final RepositoryExplorerCallback cb = new RepositoryExplorerCallback() {

        @Override
        public boolean open( UIRepositoryContent element, String revision ) throws Exception {
          String objName = element.getName();
          if ( objName != null ) {
            RepositoryObjectType objectType = element.getRepositoryElementType();
            RepositoryDirectory repDir = element.getRepositoryDirectory();
            if ( element.getObjectId() != null ) { // new way
              loadObjectFromRepository( element.getObjectId(), objectType, revision );
            } else { // old way
              loadObjectFromRepository( objName, objectType, repDir, revision );
            }
          }
          return false; // do not close explorer
        }

        @Override
        public boolean error( String message ) throws Exception {
          closeRepository();
          return true;
        }
      };

      try {
        final XulWaitBox box = (XulWaitBox) this.mainSpoonContainer.getDocumentRoot().createElement( "waitbox" );
        box.setIndeterminate( true );
        box.setCanCancel( false );
        box.setTitle( BaseMessages.getString(
          RepositoryDialogInterface.class, "RepositoryExplorerDialog.Connection.Wait.Title" ) );
        box.setMessage( BaseMessages.getString(
          RepositoryDialogInterface.class, "RepositoryExplorerDialog.Explorer.Wait.Message" ) );
        box.setDialogParent( shell );
        box.setRunnable( new WaitBoxRunnable( box ) {
          @Override
          public void run() {

            shell.getDisplay().syncExec( new Runnable() {
              public void run() {
                RepositoryExplorer explorer;
                try {
                  try {
                    explorer =
                      new RepositoryExplorer( shell, rep, cb, Variables.getADefaultVariableSpace() );
                  } catch ( final KettleRepositoryLostException krle ) {
                    shell.getDisplay().asyncExec( new Runnable() {
                      public void run() {
                        new ErrorDialog(
                            getShell(),
                            BaseMessages.getString( PKG, "Spoon.Error" ),
                            krle.getPrefaceMessage(),
                            krle );
                      }
                    } );
                    closeRepository();
                    return;
                  } finally {
                    box.stop();
                  }

                  if ( explorer.isInitialized() ) {
                    explorer.show();
                  } else {
                    return;
                  }

                  explorer.dispose();

                } catch ( final Throwable e ) {
                  shell.getDisplay().asyncExec( new Runnable() {
                    public void run() {
                      new ErrorDialog( shell, BaseMessages.getString( PKG, "Spoon.Error" ), e.getMessage(), e );
                    }
                  } );
                }
              }
            } );
          }

          @Override
          public void cancel() {
          }

        } );
        box.start();
      } catch ( Throwable e ) {
        new ErrorDialog( shell, BaseMessages.getString( PKG, "Spoon.Error" ), e.getMessage(), e );
      }

    }
  }

  private void loadObjectFromRepository(
      ObjectId objectId, RepositoryObjectType objectType, String revision ) throws Exception {
    // Try to open the selected transformation.
    if ( objectType.equals( RepositoryObjectType.TRANSFORMATION ) ) {
      try {
        TransLoadProgressDialog progressDialog = new TransLoadProgressDialog( shell, rep, objectId, revision );
        TransMeta transMeta = progressDialog.open();
        transMeta.clearChanged();
        if ( transMeta != null ) {
          if ( log.isDetailed() ) {
            log.logDetailed( BaseMessages.getString(
              PKG, "Spoon.Log.LoadToTransformation", transMeta.getName(), transMeta
                .getRepositoryDirectory().getName() ) );
          }
          props.addLastFile( LastUsedFile.FILE_TYPE_TRANSFORMATION, transMeta.getName(), transMeta
            .getRepositoryDirectory().getPath(), true, rep.getName() );
          addMenuLast();
          addTransGraph( transMeta );
        }
        refreshTree();
        refreshGraph();
      } catch ( Exception e ) {
        if ( KettleRepositoryLostException.lookupStackStrace( e ) == null ) {
          new ErrorDialog( ( (Spoon) SpoonFactory.getInstance() ).getShell(), BaseMessages.getString(
            Spoon.class, "Spoon.Dialog.ErrorOpeningById.Message", objectId ), e.getMessage(), e );
        } else {
          throw e;
        }
      }
    } else if ( objectType.equals( RepositoryObjectType.JOB ) ) {
      try {
        JobLoadProgressDialog progressDialog = new JobLoadProgressDialog( shell, rep, objectId, revision );
        JobMeta jobMeta = progressDialog.open();
        jobMeta.clearChanged();
        if ( jobMeta != null ) {
          props.addLastFile( LastUsedFile.FILE_TYPE_JOB, jobMeta.getName(), jobMeta
            .getRepositoryDirectory().getPath(), true, rep.getName() );
          saveSettings();
          addMenuLast();
          addJobGraph( jobMeta );
        }
        refreshTree();
        refreshGraph();
      } catch ( Exception e ) {
        if ( KettleRepositoryLostException.lookupStackStrace( e ) == null ) {
          new ErrorDialog( ( (Spoon) SpoonFactory.getInstance() ).getShell(), BaseMessages.getString(
            Spoon.class, "Spoon.Dialog.ErrorOpeningById.Message", objectId ), e.getMessage(), e );
        } else {
          throw e;
        }
      }
    }
  }

  public void loadObjectFromRepository( String objName, RepositoryObjectType objectType,
    RepositoryDirectoryInterface repDir, String versionLabel ) throws Exception {
    // Try to open the selected transformation.
    if ( objectType.equals( RepositoryObjectType.TRANSFORMATION ) ) {
      try {
        TransLoadProgressDialog progressDialog =
          new TransLoadProgressDialog( shell, rep, objName, repDir, versionLabel );
        TransMeta transMeta = progressDialog.open();
        transMeta.clearChanged();
        if ( transMeta != null ) {
          if ( log.isDetailed() ) {
            log.logDetailed( BaseMessages.getString( PKG, "Spoon.Log.LoadToTransformation", objName, repDir
              .getName() ) );
          }
          props
            .addLastFile( LastUsedFile.FILE_TYPE_TRANSFORMATION, objName, repDir.getPath(), true, rep.getName() );
          addMenuLast();
          addTransGraph( transMeta );
        }
        refreshTree();
        refreshGraph();
      } catch ( Exception e ) {
        if ( KettleRepositoryLostException.lookupStackStrace( e ) == null ) {
          MessageBox mb = new MessageBox( shell, SWT.OK | SWT.ICON_ERROR );
          mb.setMessage( BaseMessages.getString( PKG, "Spoon.Dialog.ErrorOpening.Message" )
            + objName + Const.CR + e.getMessage() ); // "Error opening : "
          mb.setText( BaseMessages.getString( PKG, "Spoon.Dialog.ErrorOpening.Title" ) );
          mb.open();
        } else {
          throw e;
        }
      }
    } else if ( objectType.equals( RepositoryObjectType.JOB ) ) {
      // Try to open the selected job.
      try {
        JobLoadProgressDialog progressDialog =
          new JobLoadProgressDialog( shell, rep, objName, repDir, versionLabel );
        JobMeta jobMeta = progressDialog.open();
        jobMeta.clearChanged();
        if ( jobMeta != null ) {
          props.addLastFile( LastUsedFile.FILE_TYPE_JOB, objName, repDir.getPath(), true, rep.getName() );
          saveSettings();
          addMenuLast();
          addJobGraph( jobMeta );
        }
        refreshTree();
        refreshGraph();
      } catch ( Exception e ) {
        if ( KettleRepositoryLostException.lookupStackStrace( e ) == null ) {
          MessageBox mb = new MessageBox( shell, SWT.OK | SWT.ICON_ERROR );
          mb.setMessage( BaseMessages.getString( PKG, "Spoon.Dialog.ErrorOpening.Message" )
            + objName + Const.CR + e.getMessage() ); // "Error opening : "
          mb.setText( BaseMessages.getString( PKG, "Spoon.Dialog.ErrorOpening.Title" ) );
          mb.open();
        } else {
          throw e;
        }
      }
    }
  }

  public void closeRepository() {
    if ( rep != null ) {

      // Prompt and close all tabs as user disconnected from the repo
      boolean shouldDisconnect = Spoon.getInstance().closeAllJobsAndTransformations();
      if ( shouldDisconnect ) {
        loadSessionInformation( null, false );

        rep.disconnect();
        if ( metaStore.getMetaStoreList().size() > 1 ) {
          try {
            metaStore.getMetaStoreList().remove( 0 );
            metaStore.setActiveMetaStoreName( metaStore.getMetaStoreList().get( 0 ).getName() );
          } catch ( MetaStoreException e ) {
            new ErrorDialog( shell, BaseMessages.getString( PKG, "Spoon.ErrorRemovingMetaStore.Title" ),
                BaseMessages.getString( PKG, "Spoon.ErrorRemovingMetaStore.Message" ), e );
          }
        }

        setRepository( null );
        setShellText();
        SpoonPluginManager.getInstance().notifyLifecycleListeners( SpoonLifeCycleEvent.REPOSITORY_DISCONNECTED );
        enableMenus();
      }
    }
  }

  public void openFile() {
    openFile( false );
  }

  public void importFile() {
    openFile( true );
  }

  public void openFile( boolean importfile ) {
    try {
      SpoonPerspective activePerspective = SpoonPerspectiveManager.getInstance().getActivePerspective();

      // In case the perspective wants to handle open/save itself, let it...
      //
      if ( !importfile ) {
        if ( activePerspective instanceof SpoonPerspectiveOpenSaveInterface ) {
          ( (SpoonPerspectiveOpenSaveInterface) activePerspective ).open();
          return;
        }
      }

      String activePerspectiveId = activePerspective.getId();
      boolean etlPerspective = activePerspectiveId.equals( MainSpoonPerspective.ID );

      if ( rep == null || importfile || !etlPerspective ) { // Load from XML

        FileDialog dialog = new FileDialog( shell, SWT.OPEN );

        LinkedHashSet<String> extensions = new LinkedHashSet<String>();
        LinkedHashSet<String> extensionNames = new LinkedHashSet<String>();
        StringBuilder allExtensions = new StringBuilder();
        for ( FileListener l : fileListeners ) {
          for ( String ext : l.getSupportedExtensions() ) {
            extensions.add( "*." + ext );
            allExtensions.append( "*." ).append( ext ).append( ";" );
          }
          Collections.addAll( extensionNames, l.getFileTypeDisplayNames( Locale.getDefault() ) );
        }
        extensions.add( "*" );
        extensionNames.add( BaseMessages.getString( PKG, "Spoon.Dialog.OpenFile.AllFiles" ) );

        String[] exts = new String[extensions.size() + 1];
        exts[0] = allExtensions.toString();
        System.arraycopy( extensions.toArray( new String[extensions.size()] ), 0, exts, 1, extensions.size() );

        String[] extNames = new String[extensionNames.size() + 1];
        extNames[0] = BaseMessages.getString( PKG, "Spoon.Dialog.OpenFile.AllTypes" );
        System.arraycopy( extensionNames.toArray( new String[extensionNames.size()] ), 0, extNames, 1, extensionNames
            .size() );

        dialog.setFilterExtensions( exts );

        setFilterPath( dialog );
        String filename = dialog.open();
        if ( filename != null ) {

          if ( importfile ) {
            if ( activePerspective instanceof SpoonPerspectiveOpenSaveInterface ) {
              ( (SpoonPerspectiveOpenSaveInterface) activePerspective ).importFile( filename );
              return;
            }
          }

          lastDirOpened = dialog.getFilterPath();
          openFile( filename, importfile );
        }
      } else {
        SelectObjectDialog sod = new SelectObjectDialog( shell, rep );
        if ( sod.open() != null ) {
          RepositoryObjectType type = sod.getObjectType();
          String name = sod.getObjectName();
          RepositoryDirectoryInterface repDir = sod.getDirectory();

          // Load a transformation
          if ( RepositoryObjectType.TRANSFORMATION.equals( type ) ) {
            TransLoadProgressDialog tlpd = new TransLoadProgressDialog( shell, rep, name, repDir, null ); // Loads
            // the
            // last
            // version
            TransMeta transMeta = tlpd.open();
            sharedObjectsFileMap.put( transMeta.getSharedObjects().getFilename(), transMeta.getSharedObjects() );
            setTransMetaVariables( transMeta );

            if ( transMeta != null ) {
              if ( log.isDetailed() ) {
                log.logDetailed( BaseMessages.getString( PKG, "Spoon.Log.LoadToTransformation", name, repDir
                  .getName() ) );
              }
              props.addLastFile( LastUsedFile.FILE_TYPE_TRANSFORMATION, name, repDir.getPath(), true, rep.getName() );
              addMenuLast();
              transMeta.clearChanged();
              // transMeta.setFilename(name); // Don't do it, it's a bad idea!
              addTransGraph( transMeta );
            }
            refreshGraph();
            refreshTree();
          } else if ( RepositoryObjectType.JOB.equals( type ) ) {
            // Load a job
            JobLoadProgressDialog jlpd = new JobLoadProgressDialog( shell, rep, name, repDir, null ); // Loads
            // the last version
            JobMeta jobMeta = jlpd.open();
            sharedObjectsFileMap.put( jobMeta.getSharedObjects().getFilename(), jobMeta.getSharedObjects() );
            setJobMetaVariables( jobMeta );
            if ( jobMeta != null ) {
              props.addLastFile( LastUsedFile.FILE_TYPE_JOB, name, repDir.getPath(), true, rep.getName() );
              saveSettings();
              addMenuLast();
              addJobGraph( jobMeta );
            }
            refreshGraph();
            refreshTree();
          }
        }
      }
    } catch ( KettleRepositoryLostException krle ) {
      new ErrorDialog(
          getShell(),
          BaseMessages.getString( PKG, "Spoon.Error" ),
          krle.getPrefaceMessage(),
          krle );
      this.closeRepository();
    }
  }

  private void setFilterPath( FileDialog dialog ) {
    if ( !Const.isEmpty( lastDirOpened ) ) {
      if ( new File( lastDirOpened ).exists() ) {
        dialog.setFilterPath( lastDirOpened );
      }
    }
  }

  private String lastFileOpened = null;

  public String getLastFileOpened() {
    if ( lastFileOpened == null ) {
      lastFileOpened = System.getProperty( "org.pentaho.di.defaultVFSPath", "" );
    }
    return lastFileOpened;
  }

  public void setLastFileOpened( String inLastFileOpened ) {
    lastFileOpened = inLastFileOpened;
  }

  public void displayCmdLine() {
    String cmdFile = getCmdLine();

    if ( Const.isEmpty( cmdFile ) ) {
      MessageBox mb = new MessageBox( shell, SWT.OK | SWT.ICON_INFORMATION );
      mb.setMessage( BaseMessages.getString( PKG, "ExportCmdLine.JobOrTransformationMissing.Message" ) );
      mb.setText( BaseMessages.getString( PKG, "ExportCmdLine.JobOrTransformationMissing.Title" ) );
      mb.open();
    } else {
      ShowBrowserDialog sbd =
        new ShowBrowserDialog( shell, BaseMessages.getString( PKG, "ExportCmdLine.CommandLine.Title" ), cmdFile );
      sbd.open();
    }
  }

  public void createCmdLineFile() {
    String cmdFile = getCmdLine();

    if ( Const.isEmpty( cmdFile ) ) {
      MessageBox mb = new MessageBox( shell, SWT.OK | SWT.ICON_INFORMATION );
      mb.setMessage( BaseMessages.getString( PKG, "ExportCmdLine.JobOrTransformationMissing.Message" ) );
      mb.setText( BaseMessages.getString( PKG, "ExportCmdLine.JobOrTransformationMissing.Title" ) );
      mb.open();
    } else {
      boolean export = true;

      FileDialog dialog = new FileDialog( shell, SWT.SAVE );
      dialog.setFilterExtensions( new String[] { "*.bat", ".sh", "*.*" } );
      dialog.setFilterNames( new String[] {
        BaseMessages.getString( PKG, "ExportCmdLine.BatFiles" ),
        BaseMessages.getString( PKG, "ExportCmdLineShFiles" ),
        BaseMessages.getString( PKG, "ExportCmdLine.AllFiles" ) } );
      String filename = dialog.open();

      if ( filename != null ) {
        // See if the file already exists...
        int id = SWT.YES;
        try {
          FileObject f = KettleVFS.getFileObject( filename );
          if ( f.exists() ) {
            MessageBox mb = new MessageBox( shell, SWT.NO | SWT.YES | SWT.ICON_WARNING );
            mb.setMessage( BaseMessages.getString( PKG, "ExportCmdLineShFiles.FileExistsReplace", filename ) );
            mb.setText( BaseMessages.getString( PKG, "ExportCmdLineShFiles.ConfirmOverwrite" ) );
            id = mb.open();
          }
        } catch ( Exception e ) {
          // Ignore errors
        }
        if ( id == SWT.NO ) {
          export = false;
        }

        if ( export ) {
          java.io.FileWriter out = null;
          try {
            out = new java.io.FileWriter( filename );
            out.write( cmdFile );
            out.flush();
          } catch ( Exception e ) {
            new ErrorDialog(
              shell, BaseMessages.getString( PKG, "ExportCmdLineShFiles.ErrorWritingFile.Title" ), BaseMessages
                .getString( PKG, "ExportCmdLineShFiles.ErrorWritingFile.Message", filename ), e );
          } finally {
            if ( out != null ) {
              try {
                out.close();
              } catch ( Exception e ) {
                // Ignore errors
              }
            }
          }

          MessageBox mb = new MessageBox( shell, SWT.OK | SWT.ICON_INFORMATION );
          mb.setMessage( BaseMessages.getString( PKG, "ExportCmdLineShFiles.CmdExported.Message", filename ) );
          mb.setText( BaseMessages.getString( PKG, "ExportCmdLineShFiles.CmdExported.Title" ) );
          mb.open();
        }
      }
    }
  }

  private String getCmdLine() {
    TransMeta transMeta = getActiveTransformation();
    JobMeta jobMeta = getActiveJob();
    String cmdFile = "";

    if ( rep != null && ( jobMeta != null || transMeta != null ) ) {
      if ( jobMeta != null ) {
        if ( jobMeta.getName() != null ) {
          if ( Const.isWindows() ) {
            cmdFile =
              "kitchen "
                + "/rep:\"" + rep.getName() + "\"" + " /user:\""
                + ( rep.getUserInfo() != null ? rep.getUserInfo().getLogin() : "" ) + "\"" + " /pass:\""
                + Encr.encryptPasswordIfNotUsingVariables( rep.getUserInfo().getPassword() ) + "\""
                + " /job:\"" + jobMeta.getName() + '"' + " /dir:\""
                + jobMeta.getRepositoryDirectory().getPath() + "\"" + " /level:Basic";
          } else {
            cmdFile =
              "sh kitchen.sh "
                + "-rep='"
                + rep.getName()
                + "'"
                + " -user='"
                + ( rep.getUserInfo() != null ? rep.getUserInfo().getLogin() : "" )
                + "'"
                + " -pass='"
                + Encr.encryptPasswordIfNotUsingVariables( rep.getUserInfo() != null ? rep
                  .getUserInfo().getPassword() : "" ) + "'" + " -job='" + jobMeta.getName() + "'"
                + " -dir='" + jobMeta.getRepositoryDirectory().getPath() + "'" + " -level=Basic";
          }
        }
      } else {
        if ( transMeta.getName() != null ) {
          if ( Const.isWindows() ) {
            cmdFile =
              "pan "
                + "/rep:\""
                + rep.getName()
                + "\""
                + " /user:\""
                + ( rep.getUserInfo() != null ? rep.getUserInfo().getLogin() : "" )
                + "\""
                + " /pass:\""
                + Encr.encryptPasswordIfNotUsingVariables( rep.getUserInfo() != null ? rep
                  .getUserInfo().getPassword() : "" ) + "\"" + " /trans:\"" + transMeta.getName() + "\""
                + " /dir:\"" + transMeta.getRepositoryDirectory().getPath() + "\"" + " /level:Basic";
          } else {
            cmdFile =
              "sh pan.sh "
                + "-rep='"
                + rep.getName()
                + "'"
                + " -user='"
                + ( rep.getUserInfo() != null ? rep.getUserInfo().getLogin() : "" )
                + "'"
                + " -pass='"
                + Encr.encryptPasswordIfNotUsingVariables( rep.getUserInfo() != null ? rep
                  .getUserInfo().getPassword() : "" ) + "'" + " -trans='" + transMeta.getName() + "'"
                + " -dir='" + transMeta.getRepositoryDirectory().getPath() + "'" + " -level=Basic";
          }
        }
      }
    } else if ( rep == null && ( jobMeta != null || transMeta != null ) ) {
      if ( jobMeta != null ) {
        if ( jobMeta.getFilename() != null ) {
          if ( Const.isWindows() ) {
            cmdFile = "kitchen " + "/file:\"" + jobMeta.getFilename() + "\"" + " /level:Basic";
          } else {
            cmdFile = "sh kitchen.sh " + "-file='" + jobMeta.getFilename() + "'" + " -level=Basic";
          }
        }
      } else {
        if ( transMeta.getFilename() != null ) {
          if ( Const.isWindows() ) {
            cmdFile = "pan " + "/file:\"" + transMeta.getFilename() + "\"" + " /level:Basic";
          } else {
            cmdFile = "sh pan.sh " + "-file:'" + transMeta.getFilename() + "'" + " -level=Basic";
          }
        }
      }
    }
    return cmdFile;

  }

  // private String lastVfsUsername="";
  // private String lastVfsPassword="";

  public void openFileVFSFile() {
    FileObject initialFile;
    FileObject rootFile;
    try {
      initialFile = KettleVFS.getFileObject( getLastFileOpened() );
      rootFile = initialFile.getFileSystem().getRoot();
    } catch ( Exception e ) {
      String message = Const.getStackTracker( e );
      new ErrorDialog( shell, BaseMessages.getString( PKG, "Spoon.Error" ), message, e );

      return;
    }

    FileObject selectedFile =
      getVfsFileChooserDialog( rootFile, initialFile ).open(
        shell, null, Const.STRING_TRANS_AND_JOB_FILTER_EXT, Const.getTransformationAndJobFilterNames(),
        VfsFileChooserDialog.VFS_DIALOG_OPEN_FILE );
    if ( selectedFile != null ) {
      setLastFileOpened( selectedFile.getName().getFriendlyURI() );
      openFile( selectedFile.getName().getFriendlyURI(), false );
    }
  }

  public void addFileListener( FileListener listener ) {
    this.fileListeners.add( listener );
    for ( String s : listener.getSupportedExtensions() ) {
      if ( !fileExtensionMap.containsKey( s ) ) {
        fileExtensionMap.put( s, listener );
      }
    }
  }

  public void openFile( String filename, boolean importfile ) {
    try {
      // Open the XML and see what's in there.
      // We expect a single <transformation> or <job> root at this time...

      boolean loaded = false;
      FileListener listener = null;
      Node root = null;
      // match by extension first
      int idx = filename.lastIndexOf( '.' );
      if ( idx != -1 ) {
        for ( FileListener li : fileListeners ) {
          if ( li.accepts( filename ) ) {
            listener = li;
            break;
          }
        }
      }

      // Attempt to find a root XML node name. Fails gracefully for non-XML file
      // types.
      try {
        Document document = XMLHandler.loadXMLFile( filename );
        root = document.getDocumentElement();
      } catch ( KettleXMLException e ) {
        if ( log.isDetailed() ) {
          log.logDetailed( BaseMessages.getString( PKG, "Spoon.File.Xml.Parse.Error" ) );
        }
      }

      // otherwise try by looking at the root node if we were able to parse file
      // as XML
      if ( listener == null && root != null ) {
        for ( FileListener li : fileListeners ) {
          if ( li.acceptsXml( root.getNodeName() ) ) {
            listener = li;
            break;
          }
        }
      }

      // You got to have a file name!
      //
      if ( !Const.isEmpty( filename ) ) {

        if ( listener != null ) {
          loaded = listener.open( root, filename, importfile );
        }
        if ( !loaded ) {
          // Give error back
          hideSplash();
          MessageBox mb = new MessageBox( shell, SWT.OK | SWT.ICON_ERROR );
          mb.setMessage( BaseMessages.getString( PKG, "Spoon.UnknownFileType.Message", filename ) );
          mb.setText( BaseMessages.getString( PKG, "Spoon.UnknownFileType.Title" ) );
          mb.open();
        } else {
          applyVariables(); // set variables in the newly loaded
          // transformation(s) and job(s).
        }
      }
    } catch ( KettleMissingPluginsException e ) {
      // There are missing plugins, let's try to handle them in the marketplace...
      //
      if ( marketPluginIsAvailable() ) {
        handleMissingPluginsExceptionWithMarketplace( e );
      }
    }
  }

  /**
   * Check to see if the market plugin is available.
   *
   * @return true if the market plugin is installed and ready, false if it is not.
   */
  private boolean marketPluginIsAvailable() {
    PluginInterface marketPlugin = findMarketPlugin();
    return marketPlugin != null;
  }

  private PluginInterface findMarketPlugin() {
    return PluginRegistry.getInstance().findPluginWithId( SpoonPluginType.class, "market" );
  }

  /**
   * Shows a dialog listing the missing plugins, asking if you want to go into the marketplace
   *
   * @param missingPluginsException
   *          The missing plugins exception
   */
  public void handleMissingPluginsExceptionWithMarketplace( KettleMissingPluginsException missingPluginsException ) {
    try {
      hideSplash();
      MessageBox box = new MessageBox( shell, SWT.ICON_QUESTION | SWT.YES | SWT.NO );
      box.setText( BaseMessages.getString( PKG, "Spoon.MissingPluginsFoundDialog.Title" ) );
      box.setMessage( BaseMessages.getString(
        PKG, "Spoon.MissingPluginsFoundDialog.Message", Const.CR, missingPluginsException.getPluginsMessage() ) );
      int answer = box.open();
      if ( ( answer & SWT.YES ) != 0 ) {
        String controllerClassName = "org.pentaho.di.ui.spoon.dialog.MarketplaceController";
        PluginInterface marketPlugin = findMarketPlugin();
        ClassLoader classLoader = PluginRegistry.getInstance().getClassLoader( marketPlugin );
        Class<?> controllerClass = classLoader.loadClass( controllerClassName );
        Method method = controllerClass.getMethod( "showMarketPlaceDialog" );
        method.invoke( null );
      }
    } catch ( Exception ex ) {
      new ErrorDialog(
        shell, BaseMessages.getString( PKG, "Spoon.ErrorShowingMarketplaceDialog.Title" ), BaseMessages
          .getString( PKG, "Spoon.ErrorShowingMarketplaceDialog.Message" ), ex );
    }

  }

  public PropsUI getProperties() {
    return props;
  }

  /*
   * public void newFileDropDown() { newFileDropDown(toolbar); }
   */

  public void newFileDropDown() {
    // Drop down a list below the "New" icon (new.png)
    // First problem: where is that icon?
    XulToolbarbutton button = (XulToolbarbutton) this.mainToolbar.getElementById( "file-new" );
    Object object = button.getManagedObject();
    if ( object instanceof ToolItem ) {
      // OK, let's determine the location of this widget...
      //
      ToolItem item = (ToolItem) object;
      Rectangle bounds = item.getBounds();
      org.eclipse.swt.graphics.Point p =
        item.getParent().toDisplay( new org.eclipse.swt.graphics.Point( bounds.x, bounds.y ) );

      fileMenus.setLocation( p.x, p.y + bounds.height );
      fileMenus.setVisible( true );
    }
  }

  public void newTransFile() {
    TransMeta transMeta = new TransMeta();
    transMeta.addObserver( this );

    // Set the variables that were previously defined in this session on the
    // transformation metadata too.
    //
    setTransMetaVariables( transMeta );

    // Pass repository information
    //
    transMeta.setRepository( rep );
    transMeta.setMetaStore( metaStore );

    try {
      SharedObjects sharedObjects =
        rep != null ? rep.readTransSharedObjects( transMeta ) : transMeta.readSharedObjects();
      sharedObjectsFileMap.put( sharedObjects.getFilename(), sharedObjects );
      transMeta.importFromMetaStore();
      transMeta.clearChanged();
    } catch ( Exception e ) {
      new ErrorDialog(
        shell, BaseMessages.getString( PKG, "Spoon.Exception.ErrorReadingSharedObjects.Title" ), BaseMessages
          .getString( PKG, "Spoon.Exception.ErrorReadingSharedObjects.Message" ), e );
    }

    // Set the location of the new transMeta to that of the default location or the last saved location
    transMeta.setRepositoryDirectory( getDefaultSaveLocation( transMeta ) );

    int nr = 1;
    transMeta.setName( STRING_TRANSFORMATION + " " + nr );

    // See if a transformation with the same name isn't already loaded...
    //
    while ( findTransformation( delegates.tabs.makeTabName( transMeta, false ) ) != null ) {
      nr++;
      transMeta.setName( STRING_TRANSFORMATION + " " + nr ); // rename
    }
    addTransGraph( transMeta );
    applyVariables();

    // switch to design mode...
    //
    if ( setDesignMode() ) {
      // No refresh done yet, do so
      refreshTree();
    }
    loadPerspective( MainSpoonPerspective.ID );
  }

  public void newJobFile() {
    try {
      JobMeta jobMeta = new JobMeta();
      jobMeta.addObserver( this );

      // Set the variables that were previously defined in this session on
      // the transformation metadata too.
      //
      setJobMetaVariables( jobMeta );

      // Pass repository information
      //
      jobMeta.setRepository( rep );
      jobMeta.setMetaStore( metaStore );

      try {
        SharedObjects sharedObjects =
          rep != null ? rep.readJobMetaSharedObjects( jobMeta ) : jobMeta.readSharedObjects();
        sharedObjectsFileMap.put( sharedObjects.getFilename(), sharedObjects );
        jobMeta.importFromMetaStore();
      } catch ( Exception e ) {
        new ErrorDialog(
          shell, BaseMessages.getString( PKG, "Spoon.Dialog.ErrorReadingSharedObjects.Title" ), BaseMessages
            .getString( PKG, "Spoon.Dialog.ErrorReadingSharedObjects.Message", delegates.tabs.makeTabName(
              jobMeta, true ) ), e );
      }

      // Set the location of the new jobMeta to that of the default location or the last saved location
      jobMeta.setRepositoryDirectory( getDefaultSaveLocation( jobMeta ) );

      int nr = 1;
      jobMeta.setName( STRING_JOB + " " + nr );

      // See if a transformation with the same name isn't already
      // loaded...
      while ( findJob( delegates.tabs.makeTabName( jobMeta, false ) ) != null ) {
        nr++;
        jobMeta.setName( STRING_JOB + " " + nr ); // rename
      }

      jobMeta.clearChanged();

      addJobGraph( jobMeta );
      applyVariables();

      // switch to design mode...
      //
      if ( setDesignMode() ) {
        // No refresh done yet, do so
        refreshTree();
      }
      loadPerspective( MainSpoonPerspective.ID );
    } catch ( Exception e ) {
      new ErrorDialog(
        shell, BaseMessages.getString( PKG, "Spoon.Exception.ErrorCreatingNewJob.Title" ), BaseMessages
          .getString( PKG, "Spoon.Exception.ErrorCreatingNewJob.Message" ), e );
    }
  }

  /**
   * Set previously defined variables (set variables dialog) on the specified transformation
   *
   * @param transMeta transformation's meta
   */
  public void setTransMetaVariables( TransMeta transMeta ) {
    for ( int i = 0; i < variables.size(); i++ ) {
      try {
        String name = variables.getValueMeta( i ).getName();
        String value = variables.getString( i, "" );

        transMeta.setVariable( name, Const.NVL( value, "" ) );
      } catch ( Exception e ) {
        // Ignore the exception, it should never happen on a getString()
        // anyway.
      }
    }

    // Also set the parameters
    //
    setParametersAsVariablesInUI( transMeta, transMeta );
  }

  /**
   * Set previously defined variables (set variables dialog) on the specified job
   *
   * @param jobMeta job's meta
   */
  public void setJobMetaVariables( JobMeta jobMeta ) {
    for ( int i = 0; i < variables.size(); i++ ) {
      try {
        String name = variables.getValueMeta( i ).getName();
        String value = variables.getString( i, "" );

        jobMeta.setVariable( name, Const.NVL( value, "" ) );
      } catch ( Exception e ) {
        // Ignore the exception, it should never happen on a getString()
        // anyway.
      }
    }

    // Also set the parameters
    //
    setParametersAsVariablesInUI( jobMeta, jobMeta );
  }

  public void loadRepositoryObjects( TransMeta transMeta ) {
    // Load common database info from active repository...
    if ( rep != null ) {
      try {
        SharedObjects sharedObjects = rep.readTransSharedObjects( transMeta );
        sharedObjectsFileMap.put( sharedObjects.getFilename(), sharedObjects );
      } catch ( Exception e ) {
        new ErrorDialog(
          shell, BaseMessages.getString( PKG, "Spoon.Error.UnableToLoadSharedObjects.Title" ), BaseMessages
            .getString( PKG, "Spoon.Error.UnableToLoadSharedObjects.Message" ), e );
      }

    }
  }

  public boolean quitFile( boolean canCancel ) throws KettleException {
    if ( log.isDetailed() ) {
      log.logDetailed( BaseMessages.getString( PKG, "Spoon.Log.QuitApplication" ) ); // "Quit application."
    }

    boolean exit = true;

    saveSettings();

    if ( props.showExitWarning() && canCancel ) {
      // Display message: are you sure you want to exit?
      //
      MessageDialogWithToggle md =
        new MessageDialogWithToggle( shell,
          BaseMessages.getString( PKG, "System.Warning" ), // "Warning!"
          null,
          BaseMessages.getString( PKG, "Spoon.Message.Warning.PromptExit" ),
          MessageDialog.WARNING, new String[] {
            // "Yes",
            BaseMessages.getString( PKG, "Spoon.Message.Warning.Yes" ),
            // "No"
            BaseMessages.getString( PKG, "Spoon.Message.Warning.No" )
          }, 1,
          // "Please, don't show this warning anymore."
          BaseMessages.getString( PKG, "Spoon.Message.Warning.NotShowWarning" ),
          !props.showExitWarning() );
      MessageDialogWithToggle.setDefaultImage( GUIResource.getInstance().getImageSpoon() );
      int idx = md.open();
      props.setExitWarningShown( !md.getToggleState() );
      props.saveProps();
      if ( ( idx & 0xFF ) == 1 ) {
        return false; // No selected: don't exit!
      }
    }

    // Check all tabs to see if we can close them...
    //
    List<TabMapEntry> list = delegates.tabs.getTabs();

    for ( TabMapEntry mapEntry : list ) {
      TabItemInterface itemInterface = mapEntry.getObject();

      if ( !itemInterface.canBeClosed() ) {
        // Show the tab
        tabfolder.setSelected( mapEntry.getTabItem() );

        // Unsaved work that needs to changes to be applied?
        //
        int reply = itemInterface.showChangedWarning();
        if ( reply == SWT.YES ) {
          exit = itemInterface.applyChanges();
        } else {
          if ( reply == SWT.CANCEL ) {
            return false;
          } else { // SWT.NO
            exit = true;
          }
        }
      }
    }

    if ( exit || !canCancel ) {
      // we have asked about it all and we're still here. Now close
      // all the tabs, stop the running transformations
      for ( TabMapEntry mapEntry : list ) {
        if ( !mapEntry.getObject().canBeClosed() ) {
          // Unsaved transformation?
          //
          if ( mapEntry.getObject() instanceof TransGraph ) {
            TransMeta transMeta = (TransMeta) mapEntry.getObject().getManagedObject();
            if ( transMeta.hasChanged() ) {
              delegates.tabs.removeTab( mapEntry );
            }
          }
          // A running transformation?
          //
          if ( mapEntry.getObject() instanceof TransGraph ) {
            TransGraph transGraph = (TransGraph) mapEntry.getObject();
            if ( transGraph.isRunning() ) {
              transGraph.stop();
              delegates.tabs.removeTab( mapEntry );
            }
          }
        }
      }
    }

    // and now we call the listeners

    try {
      lifecycleSupport.onExit( this );
    } catch ( LifecycleException e ) {
      MessageBox box = new MessageBox( shell, SWT.ICON_ERROR | SWT.OK );
      box.setMessage( e.getMessage() );
      box.open();
    }

    if ( exit ) {
      close();
    }

    return exit;
  }

  public boolean saveFile() {
    try {
      EngineMetaInterface meta = getActiveMeta();
      if ( meta != null ) {
        return saveToFile( meta );
      }
    } catch ( Exception e ) {
      KettleRepositoryLostException krle = KettleRepositoryLostException.lookupStackStrace( e );
      if ( krle != null ) {
        new ErrorDialog(
            shell,
            BaseMessages.getString( PKG, "Spoon.File.Save.Fail.Title" ),
            krle.getPrefaceMessage(),
            krle );
        closeRepository();
      } else {
        new ErrorDialog( shell, BaseMessages.getString( PKG, "Spoon.File.Save.Fail.Title" ), BaseMessages.getString(
            PKG, "Spoon.File.Save.Fail.Message" ), e );
      }
    }
    return false;
  }

  public boolean saveToFile( EngineMetaInterface meta ) throws KettleException {
    if ( meta == null ) {
      return false;
    }

    boolean saved = false;

    if ( meta instanceof TransMeta ) {
      ( (TransMeta) meta ).setRepository( rep );
      ( (TransMeta) meta ).setMetaStore( metaStore );
    }
    if ( meta instanceof JobMeta ) {
      ( (JobMeta) meta ).setRepository( rep );
      ( (JobMeta) meta ).setMetaStore( metaStore );
    }

    if ( log.isDetailed() ) {
      // "Save to file or repository...
      log.logDetailed( BaseMessages.getString( PKG, "Spoon.Log.SaveToFileOrRepository" ) );
    }

    SpoonPerspective activePerspective = SpoonPerspectiveManager.getInstance().getActivePerspective();

    // In case the perspective wants to handle open/save itself, let it...
    //
    if ( activePerspective instanceof SpoonPerspectiveOpenSaveInterface ) {
      return ( (SpoonPerspectiveOpenSaveInterface) activePerspective ).save( meta );
    }

    String activePerspectiveId = activePerspective.getId();
    boolean etlPerspective = activePerspectiveId.equals( MainSpoonPerspective.ID );
    if ( rep != null && etlPerspective ) {
      saved = saveToRepository( meta );
    } else {
      if ( meta.getFilename() != null ) {
        saved = save( meta, meta.getFilename(), false );
      } else {
        if ( meta.canSave() ) {
          saved = saveFileAs( meta );
        }
      }
    }

    meta.saveSharedObjects(); // throws Exception in case anything goes wrong

    try {
      if ( props.useDBCache() && meta instanceof TransMeta ) {
        ( (TransMeta) meta ).getDbCache().saveCache();
      }
    } catch ( KettleException e ) {
      new ErrorDialog(
        shell, BaseMessages.getString( PKG, "Spoon.Dialog.ErrorSavingDatabaseCache.Title" ),
        // "An error occurred saving the database cache to disk"
        BaseMessages.getString( PKG, "Spoon.Dialog.ErrorSavingDatabaseCache.Message" ), e );
    }

    delegates.tabs.renameTabs(); // filename or name of transformation might
    // have changed.
    refreshTree();

    // Update menu status for the newly saved object
    enableMenus();

    return saved;
  }

  public boolean saveToRepository( EngineMetaInterface meta ) throws KettleException {
    return saveToRepository( meta, meta.getObjectId() == null );
  }

  public boolean saveToRepository( EngineMetaInterface meta, boolean ask_name ) throws KettleException {

    // Verify repository security first...
    //
    if ( meta.getFileType().equals( LastUsedFile.FILE_TYPE_TRANSFORMATION ) ) {
      if ( RepositorySecurityUI.verifyOperations( shell, rep, RepositoryOperation.MODIFY_TRANSFORMATION ) ) {
        return false;
      }
    }
    if ( meta.getFileType().equals( LastUsedFile.FILE_TYPE_JOB ) ) {
      if ( RepositorySecurityUI.verifyOperations( shell, rep, RepositoryOperation.MODIFY_JOB ) ) {
        return false;
      }
    }

    if ( log.isDetailed() ) {
      // "Save to repository..."
      //
      log.logDetailed( BaseMessages.getString( PKG, "Spoon.Log.SaveToRepository" ) );
    }
    if ( rep != null ) {
      boolean answer = true;
      boolean ask = ask_name;

      // If the repository directory is root then get the default save directory
      if ( meta.getRepositoryDirectory() == null || meta.getRepositoryDirectory().isRoot() ) {
        meta.setRepositoryDirectory( rep.getDefaultSaveDirectory( meta ) );
      }
      while ( answer && ( ask || Const.isEmpty( meta.getName() ) ) ) {
        if ( !ask ) {
          MessageBox mb = new MessageBox( shell, SWT.OK | SWT.ICON_WARNING );

          // "Please give this transformation a name before saving it in the database."
          mb.setMessage( BaseMessages.getString( PKG, "Spoon.Dialog.PromptTransformationName.Message" ) );
          // "Transformation has no name."
          mb.setText( BaseMessages.getString( PKG, "Spoon.Dialog.PromptTransformationName.Title" ) );
          mb.open();
        }
        ask = false;
        if ( meta instanceof TransMeta ) {
          answer = TransGraph.editProperties( (TransMeta) meta, this, rep, false );
        }
        if ( meta instanceof JobMeta ) {
          answer = JobGraph.editProperties( (JobMeta) meta, this, rep, false );
        }
      }

      if ( answer && !Const.isEmpty( meta.getName() ) ) {

        int response = SWT.YES;

        ObjectId existingId = null;
        if ( meta instanceof TransMeta ) {
          existingId = rep.getTransformationID( meta.getName(), meta.getRepositoryDirectory() );
        }
        if ( meta instanceof JobMeta ) {
          existingId = rep.getJobId( meta.getName(), meta.getRepositoryDirectory() );
        }

        // If there is no object id (import from XML) and there is an existing object.
        //
        // or...
        //
        // If the transformation/job has an object id and it's different from the one in the repository.
        //
        if ( ( meta.getObjectId() == null && existingId != null )
          || existingId != null && !meta.getObjectId().equals( existingId ) ) {
          // In case we support revisions, we can simply overwrite
          // without a problem so we simply don't ask.
          // However, if we import from a file we should ask.
          //
          if ( !rep.getRepositoryMeta().getRepositoryCapabilities().supportsRevisions()
            || meta.getObjectId() == null ) {
            MessageBox mb = new MessageBox( shell, SWT.YES | SWT.NO | SWT.ICON_QUESTION );

            // There already is a transformation called ... in the repository.
            // Do you want to overwrite the transformation?
            //
            mb.setMessage( BaseMessages.getString( PKG, "Spoon.Dialog.PromptOverwriteTransformation.Message", meta
              .getName(), Const.CR ) );
            mb.setText( BaseMessages.getString( PKG, "Spoon.Dialog.PromptOverwriteTransformation.Title" ) );
            response = mb.open();
          }
        }

        boolean saved = false;
        if ( response == SWT.YES ) {

          if ( meta.getObjectId() == null ) {
            meta.setObjectId( existingId );
          }

          try {
            shell.setCursor( cursor_hourglass );

            // Keep info on who & when this transformation was
            // created and or modified...
            if ( meta.getCreatedDate() == null ) {
              meta.setCreatedDate( new Date() );
              if ( capabilities.supportsUsers() ) {
                meta.setCreatedUser( rep.getUserInfo().getLogin() );
              }
            }

            // Keep info on who & when this transformation was
            // changed...
            meta.setModifiedDate( new Date() );
            if ( capabilities.supportsUsers() ) {
              meta.setModifiedUser( rep.getUserInfo().getLogin() );
            }

            boolean versioningEnabled = true;
            boolean versionCommentsEnabled = true;
            RepositorySecurityProvider repositorySecurityProvider =
                rep != null && rep.getSecurityProvider() != null ? rep.getSecurityProvider() : null;
            if ( repositorySecurityProvider != null ) {
              versioningEnabled = repositorySecurityProvider.isVersioningEnabled();
              versionCommentsEnabled = repositorySecurityProvider.allowsVersionComments();
            }

            // Finally before saving, ask for a version comment (if
            // applicable)
            //
            String versionComment = null;
            boolean versionOk;
            if ( !versioningEnabled || !versionCommentsEnabled ) {
              versionOk = true;
              versionComment = "";
            } else {
              versionOk = false;
            }
            while ( !versionOk ) {
              versionComment = RepositorySecurityUI.getVersionComment( shell, rep, meta.getName() );

              // if the version comment is null, the user hit cancel, exit.
              if ( rep != null && rep.getSecurityProvider() != null
                  && rep.getSecurityProvider().allowsVersionComments() && versionComment == null ) {
                return false;
              }

              if ( Const.isEmpty( versionComment ) && rep.getSecurityProvider().isVersionCommentMandatory() ) {
                if ( !RepositorySecurityUI.showVersionCommentMandatoryDialog( shell ) ) {
                  return false; // no, I don't want to enter a
                  // version comment and yes,
                  // it's mandatory.
                }
              } else {
                versionOk = true;
              }
            }

            if ( versionOk ) {
              SaveProgressDialog spd = new SaveProgressDialog( shell, rep, meta, versionComment );
              if ( spd.open() ) {
                saved = true;
                if ( !props.getSaveConfirmation() ) {
                  MessageDialogWithToggle md =
                    new MessageDialogWithToggle(
                      shell, BaseMessages.getString( PKG, "Spoon.Message.Warning.SaveOK" ), null, BaseMessages
                        .getString( PKG, "Spoon.Message.Warning.TransformationWasStored" ),
                      MessageDialog.QUESTION, new String[] {
                        BaseMessages.getString( PKG, "Spoon.Message.Warning.OK" ) },
                      0,
                      BaseMessages.getString( PKG, "Spoon.Message.Warning.NotShowThisMessage" ),
                      props.getSaveConfirmation() );
                  MessageDialogWithToggle.setDefaultImage( GUIResource.getInstance().getImageSpoon() );
                  md.open();
                  props.setSaveConfirmation( md.getToggleState() );
                }

                // Handle last opened files...
                props.addLastFile(
                  meta.getFileType(), meta.getName(), meta.getRepositoryDirectory().getPath(), true,
                  getRepositoryName() );
                saveSettings();
                addMenuLast();

                setShellText();
              }
            }
          } finally {
            shell.setCursor( null );
          }
        }
        return saved;
      }
    } else {
      MessageBox mb = new MessageBox( shell, SWT.OK | SWT.ICON_ERROR );
      // "There is no repository connection available."
      mb.setMessage( BaseMessages.getString( PKG, "Spoon.Dialog.NoRepositoryConnection.Message" ) );
      // "No repository available."
      mb.setText( BaseMessages.getString( PKG, "Spoon.Dialog.NoRepositoryConnection.Title" ) );
      mb.open();
    }
    return false;
  }

  public boolean saveJobRepository( JobMeta jobMeta ) throws KettleException {
    return saveToRepository( jobMeta, false );
  }

  public boolean saveJobRepository( JobMeta jobMeta, boolean ask_name ) throws KettleException {
    return saveToRepository( jobMeta, ask_name );
  }

  public boolean saveFileAs() throws KettleException {
    try {
      EngineMetaInterface meta = getActiveMeta();
      if ( meta != null ) {
        if ( meta.canSave() ) {
          return saveFileAs( meta );
        }
      }
    } catch ( Exception e ) {
      KettleRepositoryLostException krle = KettleRepositoryLostException.lookupStackStrace( e );
      if ( krle != null ) {
        new ErrorDialog( shell,
            BaseMessages.getString( PKG, "Spoon.File.Save.Fail.Title" ),
            krle.getPrefaceMessage(),
            krle );
        closeRepository();
      } else {
        new ErrorDialog( shell,
            BaseMessages.getString( PKG, "Spoon.File.Save.Fail.Title" ),
            BaseMessages.getString( PKG, "Spoon.File.Save.Fail.Message" ), e );
      }
    }

    return false;
  }

  public boolean saveFileAs( EngineMetaInterface meta ) throws KettleException {
    boolean saved;

    if ( log.isBasic() ) {
      log.logBasic( BaseMessages.getString( PKG, "Spoon.Log.SaveAs" ) ); // "Save as..."
    }

    String activePerspectiveId = SpoonPerspectiveManager.getInstance().getActivePerspective().getId();
    boolean etlPerspective = activePerspectiveId.equals( MainSpoonPerspective.ID );
    if ( rep != null && etlPerspective ) {
      meta.setObjectId( null );
      saved = saveToRepository( meta, true );

    } else {
      saved = saveXMLFile( meta, false );
    }

    delegates.tabs.renameTabs(); // filename or name of transformation might
    // have changed.
    refreshTree();
    if ( saved && ( meta instanceof TransMeta || meta instanceof JobMeta ) ) {
      TabMapEntry tabEntry = delegates.tabs.findTabMapEntry( meta );
      TabItem tabItem = tabEntry.getTabItem();
      if ( meta.getFileType().equals( LastUsedFile.FILE_TYPE_TRANSFORMATION ) ) {
        tabItem.setImage( GUIResource.getInstance().getImageTransGraph() );
      } else if ( meta.getFileType().equals( LastUsedFile.FILE_TYPE_JOB ) ) {
        tabItem.setImage( GUIResource.getInstance().getImageJobGraph() );
      }
    }

    // Update menu status for the newly saved object
    enableMenus();
    return saved;
  }

  public boolean exportXMLFile() {
    return saveXMLFile( true );
  }

  /**
   * Export this job or transformation including all depending resources to a single zip file.
   */
  public void exportAllXMLFile() {

    ResourceExportInterface resourceExportInterface = getActiveTransformation();
    if ( resourceExportInterface == null ) {
      resourceExportInterface = getActiveJob();
    }
    if ( resourceExportInterface == null ) {
      return; // nothing to do here, prevent an NPE
    }

    // ((VariableSpace)resourceExportInterface).getVariable("Internal.Transformation.Filename.Directory");

    // Ask the user for a zip file to export to:
    //
    try {
      String zipFilename = null;
      while ( Const.isEmpty( zipFilename ) ) {
        FileDialog dialog = new FileDialog( shell, SWT.SAVE );
        dialog.setText( BaseMessages.getString( PKG, "Spoon.ExportResourceSelectZipFile" ) );
        dialog.setFilterExtensions( new String[] { "*.zip;*.ZIP", "*" } );
        dialog.setFilterNames( new String[] {
          BaseMessages.getString( PKG, "System.FileType.ZIPFiles" ),
          BaseMessages.getString( PKG, "System.FileType.AllFiles" ), } );
        setFilterPath( dialog );
        if ( dialog.open() != null ) {
          lastDirOpened = dialog.getFilterPath();
          zipFilename = dialog.getFilterPath() + Const.FILE_SEPARATOR + dialog.getFileName();
          FileObject zipFileObject = KettleVFS.getFileObject( zipFilename );
          if ( zipFileObject.exists() ) {
            MessageBox box = new MessageBox( shell, SWT.YES | SWT.NO | SWT.CANCEL );
            box
              .setMessage( BaseMessages
                .getString( PKG, "Spoon.ExportResourceZipFileExists.Message", zipFilename ) );
            box.setText( BaseMessages.getString( PKG, "Spoon.ExportResourceZipFileExists.Title" ) );
            int answer = box.open();
            if ( answer == SWT.CANCEL ) {
              return;
            }
            if ( answer == SWT.NO ) {
              zipFilename = null;
            }
          }
        } else {
          return;
        }
      }

      // Export the resources linked to the currently loaded file...
      //
      TopLevelResource topLevelResource =
        ResourceUtil.serializeResourceExportInterface(
          zipFilename, resourceExportInterface, (VariableSpace) resourceExportInterface, rep, metaStore );
      String message =
        ResourceUtil.getExplanation( zipFilename, topLevelResource.getResourceName(), resourceExportInterface );

      /*
       * // Add the ZIP file as a repository to the repository list... // RepositoriesMeta repositoriesMeta = new
       * RepositoriesMeta(); repositoriesMeta.readData();
       *
       * KettleFileRepositoryMeta fileRepositoryMeta = new KettleFileRepositoryMeta(
       * KettleFileRepositoryMeta.REPOSITORY_TYPE_ID, "Export " + baseFileName, "Export to file : " + zipFilename,
       * "zip://" + zipFilename + "!"); fileRepositoryMeta.setReadOnly(true); // A ZIP file is read-only int nr = 2;
       * String baseName = fileRepositoryMeta.getName(); while
       * (repositoriesMeta.findRepository(fileRepositoryMeta.getName()) != null) { fileRepositoryMeta.setName(baseName +
       * " " + nr); nr++; }
       *
       * repositoriesMeta.addRepository(fileRepositoryMeta); repositoriesMeta.writeData();
       */

      // Show some information concerning all this work...

      EnterTextDialog enterTextDialog =
        new EnterTextDialog(
          shell, BaseMessages.getString( PKG, "Spoon.Dialog.ResourceSerialized" ), BaseMessages.getString(
            PKG, "Spoon.Dialog.ResourceSerializedSuccesfully" ), message );
      enterTextDialog.setReadOnly();
      enterTextDialog.open();
    } catch ( Exception e ) {
      new ErrorDialog( shell, BaseMessages.getString( PKG, "Spoon.Error" ), BaseMessages.getString(
        PKG, "Spoon.ErrorExportingFile" ), e );
    }
  }

  /**
   * Export this job or transformation including all depending resources to a single ZIP file containing a file
   * repository.
   */
  public void exportAllFileRepository() {

    ResourceExportInterface resourceExportInterface = getActiveTransformation();
    if ( resourceExportInterface == null ) {
      resourceExportInterface = getActiveJob();
    }
    if ( resourceExportInterface == null ) {
      return; // nothing to do here, prevent an NPE
    }

    // Ask the user for a zip file to export to:
    //
    try {
      String zipFilename = null;
      while ( Const.isEmpty( zipFilename ) ) {
        FileDialog dialog = new FileDialog( shell, SWT.SAVE );
        dialog.setText( BaseMessages.getString( PKG, "Spoon.ExportResourceSelectZipFile" ) );
        dialog.setFilterExtensions( new String[] { "*.zip;*.ZIP", "*" } );
        dialog.setFilterNames( new String[] {
          BaseMessages.getString( PKG, "System.FileType.ZIPFiles" ),
          BaseMessages.getString( PKG, "System.FileType.AllFiles" ), } );
        setFilterPath( dialog );
        if ( dialog.open() != null ) {
          lastDirOpened = dialog.getFilterPath();
          zipFilename = dialog.getFilterPath() + Const.FILE_SEPARATOR + dialog.getFileName();
          FileObject zipFileObject = KettleVFS.getFileObject( zipFilename );
          if ( zipFileObject.exists() ) {
            MessageBox box = new MessageBox( shell, SWT.YES | SWT.NO | SWT.CANCEL );
            box
              .setMessage( BaseMessages
                .getString( PKG, "Spoon.ExportResourceZipFileExists.Message", zipFilename ) );
            box.setText( BaseMessages.getString( PKG, "Spoon.ExportResourceZipFileExists.Title" ) );
            int answer = box.open();
            if ( answer == SWT.CANCEL ) {
              return;
            }
            if ( answer == SWT.NO ) {
              zipFilename = null;
            }
          }
        } else {
          return;
        }
      }

      // Export the resources linked to the currently loaded file...
      //
      TopLevelResource topLevelResource =
        ResourceUtil.serializeResourceExportInterface(
          zipFilename, resourceExportInterface, (VariableSpace) resourceExportInterface, rep, metaStore );
      String message =
        ResourceUtil.getExplanation( zipFilename, topLevelResource.getResourceName(), resourceExportInterface );

      /*
       * // Add the ZIP file as a repository to the repository list... // RepositoriesMeta repositoriesMeta = new
       * RepositoriesMeta(); repositoriesMeta.readData();
       *
       * KettleFileRepositoryMeta fileRepositoryMeta = new KettleFileRepositoryMeta(
       * KettleFileRepositoryMeta.REPOSITORY_TYPE_ID, "Export " + baseFileName, "Export to file : " + zipFilename,
       * "zip://" + zipFilename + "!"); fileRepositoryMeta.setReadOnly(true); // A ZIP file is read-only int nr = 2;
       * String baseName = fileRepositoryMeta.getName(); while
       * (repositoriesMeta.findRepository(fileRepositoryMeta.getName()) != null) { fileRepositoryMeta.setName(baseName +
       * " " + nr); nr++; }
       *
       * repositoriesMeta.addRepository(fileRepositoryMeta); repositoriesMeta.writeData();
       */

      // Show some information concerning all this work...
      //
      EnterTextDialog enterTextDialog =
        new EnterTextDialog(
          shell, BaseMessages.getString( PKG, "Spoon.Dialog.ResourceSerialized" ), BaseMessages.getString(
            PKG, "Spoon.Dialog.ResourceSerializedSuccesfully" ), message );
      enterTextDialog.setReadOnly();
      enterTextDialog.open();
    } catch ( Exception e ) {
      new ErrorDialog( shell, BaseMessages.getString( PKG, "Spoon.Error" ), BaseMessages.getString(
        PKG, "Spoon.ErrorExportingFile" ), e );
    }
  }

  public void exportRepositoryAll() {
    exportRepositoryDirectory( null );
  }

  /**
   * @param directoryToExport
   *          set to null to export the complete repository
   * @return false if we want to stop processing. true if we need to continue.
   */
  public boolean exportRepositoryDirectory( RepositoryDirectory directoryToExport ) {

    FileDialog dialog = this.getExportFileDialog();
    if ( dialog.open() == null ) {
      return false;
    }

    String filename = dialog.getFilterPath() + Const.FILE_SEPARATOR + dialog.getFileName();
    log.logBasic( BaseMessages.getString( PKG, "Spoon.Log.Exporting" ), BaseMessages.getString(
      PKG, "Spoon.Log.ExportObjectsToFile", filename ) );

    // check if file is exists
    MessageBox box = RepositoryExportProgressDialog.checkIsFileIsAcceptable( shell, log, filename );
    int answer = ( box == null ) ? SWT.OK : box.open();
    if ( answer != SWT.OK ) {
      // seems user don't want to overwrite file...
      return false;
    }

    //ok, let's show one more modal dialog, users like modal dialogs. 
    //They feel that their opinion are important to us.
    box =
      new MessageBox( shell, SWT.ICON_QUESTION
        | SWT.APPLICATION_MODAL | SWT.SHEET | SWT.YES | SWT.NO | SWT.CANCEL );
    box.setText( BaseMessages.getString( PKG, "Spoon.QuestionApplyImportRulesToExport.Title" ) );
    box.setMessage( BaseMessages.getString( PKG, "Spoon.QuestionApplyImportRulesToExport.Message" ) );
    answer = box.open();
    if ( answer == SWT.CANCEL ) {
      return false;
    }

    // Get the import rules
    //
    ImportRules importRules = new ImportRules();
    if ( answer == SWT.YES ) {
      ImportRulesDialog importRulesDialog = new ImportRulesDialog( shell, importRules );
      if ( !importRulesDialog.open() ) {
        return false;
      }
    }

    RepositoryExportProgressDialog repd =
      new RepositoryExportProgressDialog( shell, rep, directoryToExport, filename, importRules );
    repd.open();

    return true;
  }

  /**
   * local method to be able to use Spoon localization messages.
   * @return
   */
  public FileDialog getExportFileDialog() {
    FileDialog dialog = new FileDialog( shell, SWT.SAVE | SWT.SINGLE );
    dialog.setText( BaseMessages.getString( PKG, "Spoon.SelectAnXMLFileToExportTo.Message" ) );
    return dialog;
  }


  public void importDirectoryToRepository() {
    FileDialog dialog = new FileDialog( shell, SWT.OPEN | SWT.MULTI );
    dialog.setText( BaseMessages.getString( PKG, "Spoon.SelectAnXMLFileToImportFrom.Message" ) );
    if ( dialog.open() == null ) {
      return;
    }

    // Ask for a set of import rules
    //
    MessageBox box =
      new MessageBox( shell, SWT.ICON_QUESTION
        | SWT.APPLICATION_MODAL | SWT.SHEET | SWT.YES | SWT.NO | SWT.CANCEL );
    box.setText( BaseMessages.getString( PKG, "Spoon.QuestionApplyImportRules.Title" ) );
    box.setMessage( BaseMessages.getString( PKG, "Spoon.QuestionApplyImportRules.Message" ) );
    int answer = box.open();
    if ( answer == SWT.CANCEL ) {
      return;
    }

    // Get the import rules
    //
    ImportRules importRules = new ImportRules();
    if ( answer == SWT.YES ) {
      ImportRulesDialog importRulesDialog = new ImportRulesDialog( shell, importRules );
      if ( !importRulesDialog.open() ) {
        return;
      }
    }

    // Ask for a destination in the repository...
    //
    SelectDirectoryDialog sdd = new SelectDirectoryDialog( shell, SWT.NONE, rep );
    RepositoryDirectoryInterface baseDirectory = sdd.open();
    if ( baseDirectory == null ) {
      return;
    }

    // Finally before importing, ask for a version comment (if applicable)
    //
    String versionComment = null;
    boolean versionOk = false;
    while ( !versionOk ) {
      versionComment =
        RepositorySecurityUI.getVersionComment( shell, rep, "Import of files into ["
          + baseDirectory.getPath() + "]" );
      // if the version comment is null, the user hit cancel, exit.
      if ( rep != null && rep.getSecurityProvider() != null && rep.getSecurityProvider().allowsVersionComments()
          && versionComment == null ) {
        return;
      }

      if ( Const.isEmpty( versionComment ) && rep.getSecurityProvider().isVersionCommentMandatory() ) {
        if ( !RepositorySecurityUI.showVersionCommentMandatoryDialog( shell ) ) {
          versionOk = true;
        }
      } else {
        versionOk = true;
      }
    }

    String[] filenames = dialog.getFileNames();
    if ( filenames.length > 0 ) {
      RepositoryImportProgressDialog ripd =
        new RepositoryImportProgressDialog(
          shell, SWT.NONE, rep, dialog.getFilterPath(), filenames, baseDirectory, versionComment, importRules );
      ripd.open();

      refreshTree();
    }
  }

  public boolean saveXMLFile( boolean export ) {
    TransMeta transMeta = getActiveTransformation();
    if ( transMeta != null ) {
      return saveXMLFile( transMeta, export );
    }

    JobMeta jobMeta = getActiveJob();
    if ( jobMeta != null ) {
      return saveXMLFile( jobMeta, export );
    }

    return false;
  }

  public boolean saveXMLFile( EngineMetaInterface meta, boolean export ) {
    if ( log.isBasic() ) {
      log.logBasic( "Save file as..." );
    }
    boolean saved = false;
    String beforeFilename = meta.getFilename();
    String beforeName = meta.getName();

    FileDialog dialog = new FileDialog( shell, SWT.SAVE );
    String[] extensions = meta.getFilterExtensions();
    dialog.setFilterExtensions( extensions );
    dialog.setFilterNames( meta.getFilterNames() );
    setFilterPath( dialog );
    String filename = dialog.open();
    if ( filename != null ) {
      lastDirOpened = dialog.getFilterPath();

      // Is the filename ending on .ktr, .xml?
      boolean ending = false;
      for ( int i = 0; i < extensions.length - 1; i++ ) {
        String[] parts = extensions[i].split( ";" );
        for ( String part : parts ) {
          if ( filename.toLowerCase().endsWith( part.substring( 1 ).toLowerCase() ) ) {
            ending = true;
          }
        }
      }
      if ( filename.endsWith( meta.getDefaultExtension() ) ) {
        ending = true;
      }
      if ( !ending ) {
        if ( !meta.getDefaultExtension().startsWith( "." ) && !filename.endsWith( "." ) ) {
          filename += ".";
        }
        filename += meta.getDefaultExtension();
      }
      // See if the file already exists...
      int id = SWT.YES;
      try {
        FileObject f = KettleVFS.getFileObject( filename );
        if ( f.exists() ) {
          MessageBox mb = new MessageBox( shell, SWT.NO | SWT.YES | SWT.ICON_WARNING );
          // "This file already exists.  Do you want to overwrite it?"
          mb.setMessage( BaseMessages.getString( PKG, "Spoon.Dialog.PromptOverwriteFile.Message" ) );
          // "This file already exists!"
          mb.setText( BaseMessages.getString( PKG, "Spoon.Dialog.PromptOverwriteFile.Title" ) );
          id = mb.open();
        }
      } catch ( Exception e ) {
        // TODO do we want to show an error dialog here? My first guess
        // is not, but we might.
      }
      if ( id == SWT.YES ) {
        if ( !export && !Const.isEmpty( beforeFilename ) && !beforeFilename.equals( filename ) ) {
          meta.setName( Const.createName( filename ) );
          meta.setFilename( filename );
          // If the user hits cancel here, don't save anything
          //
          if ( !editProperties() ) {
            // Revert the changes!
            //
            meta.setFilename( beforeFilename );
            meta.setName( beforeName );
            return saved;
          }
        }

        saved = save( meta, filename, export );
        if ( !saved ) {
          meta.setFilename( beforeFilename );
          meta.setName( beforeName );
        }
      }
    }
    return saved;
  }

  public boolean saveXMLFileToVfs() {
    TransMeta transMeta = getActiveTransformation();
    if ( transMeta != null ) {
      return saveXMLFileToVfs( transMeta );
    }

    JobMeta jobMeta = getActiveJob();
    if ( jobMeta != null ) {
      return saveXMLFileToVfs( jobMeta );
    }

    return false;
  }

  public boolean saveXMLFileToVfs( EngineMetaInterface meta ) {
    if ( log.isBasic() ) {
      log.logBasic( "Save file as..." );
    }

    FileObject rootFile;
    FileObject initialFile;
    try {
      initialFile = KettleVFS.getFileObject( getLastFileOpened() );
      rootFile = KettleVFS.getFileObject( getLastFileOpened() ).getFileSystem().getRoot();
    } catch ( Exception e ) {
      MessageBox messageDialog = new MessageBox( shell, SWT.ICON_ERROR | SWT.OK );
      messageDialog.setText( "Error" );
      messageDialog.setMessage( e.getMessage() );
      messageDialog.open();
      return false;
    }

    String filename = null;
    FileObject selectedFile =
      getVfsFileChooserDialog( rootFile, initialFile ).open(
        shell, "Untitled", Const.STRING_TRANS_AND_JOB_FILTER_EXT, Const.getTransformationAndJobFilterNames(),
        VfsFileChooserDialog.VFS_DIALOG_SAVEAS );
    if ( selectedFile != null ) {
      filename = selectedFile.getName().getFriendlyURI();
    }

    String[] extensions = meta.getFilterExtensions();
    if ( filename != null ) {
      // Is the filename ending on .ktr, .xml?
      boolean ending = false;
      for ( int i = 0; i < extensions.length - 1; i++ ) {
        if ( filename.endsWith( extensions[i].substring( 1 ) ) ) {
          ending = true;
        }
      }
      if ( filename.endsWith( meta.getDefaultExtension() ) ) {
        ending = true;
      }
      if ( !ending ) {
        filename += '.' + meta.getDefaultExtension();
      }
      // See if the file already exists...
      int id = SWT.YES;
      try {
        FileObject f = KettleVFS.getFileObject( filename );
        if ( f.exists() ) {
          MessageBox mb = new MessageBox( shell, SWT.NO | SWT.YES | SWT.ICON_WARNING );
          // "This file already exists.  Do you want to overwrite it?"
          mb.setMessage( BaseMessages.getString( PKG, "Spoon.Dialog.PromptOverwriteFile.Message" ) );
          mb.setText( BaseMessages.getString( PKG, "Spoon.Dialog.PromptOverwriteFile.Title" ) );
          id = mb.open();
        }
      } catch ( Exception e ) {
        // TODO do we want to show an error dialog here? My first guess
        // is not, but we might.
      }
      if ( id == SWT.YES ) {
        save( meta, filename, false );
      }
    }
    return false;
  }

  public boolean save( EngineMetaInterface meta, String filename, boolean export ) {
    boolean saved = false;

    // the only file types that are subject to ascii-only rule are those that are not trans and not job
    boolean isNotTransOrJob =
      !LastUsedFile.FILE_TYPE_TRANSFORMATION.equals( meta.getFileType() )
        && !LastUsedFile.FILE_TYPE_JOB.equals( meta.getFileType() );

    if ( isNotTransOrJob ) {
      Pattern pattern = Pattern.compile( "\\p{ASCII}+" );
      Matcher matcher = pattern.matcher( filename );
      if ( !matcher.matches() ) {
        /*
         * Temporary fix for AGILEBI-405 Don't allow saving of files that contain special characters until AGILEBI-394
         * is resolved. AGILEBI-394 Naming an analyzer report with spanish accents gives error when publishing.
         */
        MessageBox box = new MessageBox( staticSpoon.shell, SWT.ICON_ERROR | SWT.OK );
        box.setMessage( "Special characters are not allowed in the filename. Please use ASCII characters only" );
        box.setText( BaseMessages.getString( PKG, "Spoon.Dialog.ErrorSavingConnection.Title" ) );
        box.open();
        return false;
      }
    }

    FileListener listener = null;
    // match by extension first
    int idx = filename.lastIndexOf( '.' );
    if ( idx != -1 ) {
      String extension = filename.substring( idx + 1 );
      listener = fileExtensionMap.get( extension );
    }
    if ( listener == null ) {
      String xt = meta.getDefaultExtension();
      listener = fileExtensionMap.get( xt );
    }

    if ( listener != null ) {
      String sync = BasePropertyHandler.getProperty( SYNC_TRANS );
      if ( Boolean.parseBoolean( sync ) ) {
        listener.syncMetaName( meta, Const.createName( filename ) );
        delegates.tabs.renameTabs();
      }
      saved = listener.save( meta, filename, export );
    }

    return saved;
  }

  public boolean saveMeta( EngineMetaInterface meta, String filename ) {
    meta.setFilename( filename );
    if ( Const.isEmpty( meta.getName() )
      || delegates.jobs.isDefaultJobName( meta.getName() )
      || delegates.trans.isDefaultTransformationName( meta.getName() ) ) {
      meta.nameFromFilename();
    }

    boolean saved = false;
    try {
      String xml = XMLHandler.getXMLHeader() + meta.getXML();

      DataOutputStream dos = new DataOutputStream( KettleVFS.getOutputStream( filename, false ) );
      dos.write( xml.getBytes( Const.XML_ENCODING ) );
      dos.close();

      saved = true;

      // Handle last opened files...
      props.addLastFile( meta.getFileType(), filename, null, false, null );
      saveSettings();
      addMenuLast();

      if ( log.isDebug() ) {
        log.logDebug( BaseMessages.getString( PKG, "Spoon.Log.FileWritten" ) + " [" + filename + "]" ); // "File
      }
      // written
      // to
      meta.setFilename( filename );
      meta.clearChanged();
      setShellText();
    } catch ( Exception e ) {
      if ( log.isDebug() ) {
        // "Error opening file for writing! --> "
        log.logDebug( BaseMessages.getString( PKG, "Spoon.Log.ErrorOpeningFileForWriting" ) + e.toString() );
      }
      new ErrorDialog( shell, BaseMessages.getString( PKG, "Spoon.Dialog.ErrorSavingFile.Title" ),
        BaseMessages.getString( PKG, "Spoon.Dialog.ErrorSavingFile.Message" )
          + Const.CR + e.toString(), e );
    }
    return saved;
  }

  public void helpAbout() {
    MessageBox mb = new MessageBox( shell, SWT.OK | SWT.ICON_INFORMATION | SWT.CENTER | SWT.SHEET );

    String releaseText = Const.RELEASE.getMessage();
    StringBuilder messageBuilder = new StringBuilder();
    BuildVersion buildVersion = BuildVersion.getInstance();

    // buildVersionInfo correspond to
    // ${release.major.number}.${release.minor.number}.${release.milestone.number}.${build.id}
    String buildVersionInfo = buildVersion.getVersion();

    if ( Const.isEmpty( buildVersionInfo ) ) {
      buildVersionInfo = "Unknown";
    }

    // suppose buildVersion consists of releaseInfo and commit id
    String releaseInfo = "";
    String buildStatus = "";

    // build the result message
    messageBuilder.append( BaseMessages.getString( PKG, "System.ProductInfo" ) );
    messageBuilder.append( releaseText );
    messageBuilder.append( " - " );

    // Regex represents the string that contains a git 40-character checksum hash
    String containingChecksumRegex = ".+\\b([a-f0-9]{40})\\b";

    // check if string contains VCS checksum
    if ( !buildVersionInfo.matches( containingChecksumRegex ) ) {
      releaseInfo = buildVersionInfo;
    } else {
      // The next actions will not have sense when we will have separate string for commit id in manifest file in
      // kettle-engine jar
      String[] buildVsionInfoElts = buildVersionInfo.split( "\\." );
      int elementCount = buildVsionInfoElts.length;

      for ( int i = 0; i < elementCount; i++ ) {
        String currentElement = buildVsionInfoElts[i];

        // check if current element VCS checksum
        if ( currentElement.length() != 40 ) {
          releaseInfo += currentElement + ".";
        } else {
          buildStatus = currentElement;
        }
      }
      // delete dot symbol at the end position
      releaseInfo = new String( releaseInfo.substring( 0, releaseInfo.length() - 1 ) );
    }

    messageBuilder.append( releaseInfo );
    messageBuilder.append( Const.CR );
    messageBuilder.append( Const.CR );
    messageBuilder.append( Const.CR );
    messageBuilder.append( BaseMessages.getString( PKG, "System.CompanyInfo", "" + ( ( new Date() ).getYear() + 1900 ) ) );
    messageBuilder.append( Const.CR );
    messageBuilder.append( BaseMessages.getString( PKG, "System.ProductWebsiteUrl" ) );
    messageBuilder.append( Const.CR );
    messageBuilder.append( Const.CR );
    messageBuilder.append( Const.CR );
    messageBuilder.append( "Build version : " );
    messageBuilder.append( releaseInfo );

    if ( !buildStatus.isEmpty() ) {
      messageBuilder.append( Const.CR );
      messageBuilder.append( "Commit ID : " );
      messageBuilder.append( buildStatus );
    }

    messageBuilder.append( Const.CR );
    messageBuilder.append( "Build date : " );

    String inputStringDate = buildVersion.getBuildDate();
    String outputStringDate = "";
    SimpleDateFormat inputFormat = null;
    SimpleDateFormat otputFormat = null;

    if ( inputStringDate.matches( "^\\d{4}/\\d{1,2}/\\d{1,2}\\s\\d{1,2}:\\d{2}:\\d{2}.\\d{3}$" ) ) {
      inputFormat = new SimpleDateFormat( "yyyy/MM/dd hh:mm:ss.SSS" );
    }
    if ( inputStringDate.matches( "^\\d{4}-\\d{1,2}-\\d{1,2}\\_\\d{1,2}-\\d{2}-\\d{2}$" ) ) {
      inputFormat = new SimpleDateFormat( "yyyy-MM-dd_hh-mm-ss" );
    }
    if ( inputStringDate.matches( "^\\d{4}-\\d{1,2}-\\d{1,2}\\s\\d{1,2}.\\d{2}.\\d{2}$" ) ) {
      inputFormat = new SimpleDateFormat( "yyyy-MM-dd hh.mm.ss" );
    }
    otputFormat = new SimpleDateFormat( "MMMM d, yyyy hh:mm:ss" );
    try {
      if ( inputFormat != null ) {
        Date date = inputFormat.parse( inputStringDate );
        outputStringDate = otputFormat.format( date );
      } else {
        // If date isn't correspond to formats above just show date in origin format
        outputStringDate = inputStringDate;
      }
    } catch ( ParseException e ) {
      // Just show date in origin format
      outputStringDate = inputStringDate;
    }
    messageBuilder.append( outputStringDate );
    // set the text in the message box
    mb.setMessage( messageBuilder.toString() );
    mb.setText( APP_NAME );

    // now open the message box
    mb.open();
  }

  /**
   * Show a plugin browser
   */
  public void showPluginInfo() {
    try {
      // First we collect information concerning all the plugin types...
      //
      Map<String, RowMetaInterface> metaMap = new HashMap<String, RowMetaInterface>();
      Map<String, List<Object[]>> dataMap = new HashMap<String, List<Object[]>>();

      PluginRegistry registry = PluginRegistry.getInstance();
      List<Class<? extends PluginTypeInterface>> pluginTypeClasses = registry.getPluginTypes();
      for ( Class<? extends PluginTypeInterface> pluginTypeClass : pluginTypeClasses ) {
        PluginTypeInterface pluginTypeInterface = registry.getPluginType( pluginTypeClass );

        String subject = pluginTypeInterface.getName();
        RowBuffer pluginInformation = registry.getPluginInformation( pluginTypeClass );
        metaMap.put( subject, pluginInformation.getRowMeta() );
        dataMap.put( subject, pluginInformation.getBuffer() );
      }

      // Now push it all to a subject data browser...
      //
      SubjectDataBrowserDialog dialog =
        new SubjectDataBrowserDialog( shell, metaMap, dataMap, "Plugin browser", "Plugin type" );
      dialog.open();

    } catch ( Exception e ) {
      new ErrorDialog( shell, "Error", "Error listing plugins", e );
    }

  }

  public void editUnselectAll() {
    TransMeta transMeta = getActiveTransformation();
    if ( transMeta != null ) {
      transMeta.unselectAll();
      getActiveTransGraph().redraw();
    }

    JobMeta jobMeta = getActiveJob();
    if ( jobMeta != null ) {
      jobMeta.unselectAll();
      getActiveJobGraph().redraw();
    }
  }

  public void editSelectAll() {
    TransMeta transMeta = getActiveTransformation();
    if ( transMeta != null ) {
      transMeta.selectAll();
      getActiveTransGraph().redraw();
    }

    JobMeta jobMeta = getActiveJob();
    if ( jobMeta != null ) {
      jobMeta.selectAll();
      getActiveJobGraph().redraw();
    }
  }

  public void editOptions() {
    EnterOptionsDialog eod = new EnterOptionsDialog( shell );
    if ( eod.open() != null ) {
      props.saveProps();
      loadSettings();
      changeLooks();

      MessageBox mb = new MessageBox( shell, SWT.ICON_INFORMATION );
      mb.setMessage( BaseMessages.getString( PKG, "Spoon.Dialog.PleaseRestartApplication.Message" ) );
      mb.setText( BaseMessages.getString( PKG, "Spoon.Dialog.PleaseRestartApplication.Title" ) );
      mb.open();
    }
  }

  public void editKettlePropertiesFile() {
    KettlePropertiesFileDialog dialog = new KettlePropertiesFileDialog( shell, SWT.NONE );
    Map<String, String> newProperties = dialog.open();
    if ( newProperties != null ) {
      for ( String name : newProperties.keySet() ) {
        String value = newProperties.get( name );
        applyVariableToAllLoadedObjects( name, value );

        // Also set as a JVM property
        //
        System.setProperty( name, value );
      }
    }
  }

  /**
   * Matches if the filter is non-empty
   *
   * @param string string to match
   * @return true in case string matches filter
   */
  @VisibleForTesting boolean filterMatch( String string ) {
    if ( Const.isEmpty( string ) ) {
      return true;
    }

    String filter = selectionFilter.getText();
    if ( Const.isEmpty( filter ) ) {
      return true;
    }

    try {
      if ( string.matches( filter ) ) {
        return true;
      }
    } catch ( Exception e ) {
      log.logError( "Not a valid pattern [" + filter + "] : " + e.getMessage() );
    }

    return string.toUpperCase().contains( filter.toUpperCase() );
  }

  private void createSelectionTree() {
    // //////////////////////////////////////////////////////////////////////////////////////////////////
    //
    // Now set up the transformation/job tree
    //
    selectionTree = new Tree( variableComposite, SWT.SINGLE );
    props.setLook( selectionTree );
    selectionTree.setLayout( new FillLayout() );
    addDefaultKeyListeners( selectionTree );

      /*
       * ExpandItem treeItem = new ExpandItem(mainExpandBar, SWT.NONE); treeItem.setControl(selectionTree);
       * treeItem.setHeight(shell.getBounds().height); setHeaderImage(treeItem,
       * GUIResource.getInstance().getImageLogoSmall(), STRING_SPOON_MAIN_TREE, 0, true);
       */

    // Add a tree memory as well...
    TreeMemory.addTreeListener( selectionTree, STRING_SPOON_MAIN_TREE );

    selectionTree.addMenuDetectListener( new MenuDetectListener() {
      public void menuDetected( MenuDetectEvent e ) {
        setMenu( selectionTree );
      }
    } );

    selectionTree.addSelectionListener( new SelectionAdapter() {
      public void widgetSelected( SelectionEvent e ) {
        showSelection();
      }

      public void widgetDefaultSelected( SelectionEvent e ) {
        doubleClickedInTree( selectionTree );
      }
    } );

    // Set a listener on the tree
    addDragSourceToTree( selectionTree );
  }

  /**
   * Refresh the object selection tree (on the left of the screen)
   */
  public void refreshTree() {
    if ( shell.isDisposed() || !viewSelected ) {
      return;
    }

    if ( selectionTree == null || selectionTree.isDisposed() ) {
      createSelectionTree();
    }

    GUIResource guiResource = GUIResource.getInstance();
    TransMeta activeTransMeta = getActiveTransformation();
    JobMeta activeJobMeta = getActiveJob();
    boolean showAll = activeTransMeta == null && activeJobMeta == null;

    // get a list of transformations from the transformation map
    //

    /*
     * List<TransMeta> transformations = delegates.trans.getTransformationList(); Collections.sort(transformations);
     * TransMeta[] transMetas = transformations.toArray(new TransMeta[transformations.size()]);
     *
     * // get a list of jobs from the job map List<JobMeta> jobs = delegates.jobs.getJobList(); Collections.sort(jobs);
     * JobMeta[] jobMetas = jobs.toArray(new JobMeta[jobs.size()]);
     */

    // Refresh the content of the tree for those transformations
    //
    // First remove the old ones.
    selectionTree.removeAll();

    // Now add the data back
    //
    if ( !props.isOnlyActiveFileShownInTree() || showAll || activeTransMeta != null ) {
      TreeItem tiTrans = new TreeItem( selectionTree, SWT.NONE );
      tiTrans.setText( STRING_TRANSFORMATIONS );
      tiTrans.setImage( GUIResource.getInstance().getImageBol() );

      // Set expanded if this is the only transformation shown.
      if ( props.isOnlyActiveFileShownInTree() ) {
        TreeMemory.getInstance().storeExpanded( STRING_SPOON_MAIN_TREE, tiTrans, true );
      }

      for ( TabMapEntry entry : delegates.tabs.getTabs() ) {
        Object managedObject = entry.getObject().getManagedObject();
        if ( managedObject instanceof TransMeta ) {
          TransMeta transMeta = (TransMeta) managedObject;

          if ( !props.isOnlyActiveFileShownInTree()
            || showAll || ( activeTransMeta != null && activeTransMeta.equals( transMeta ) ) ) {

            // Add a tree item with the name of transformation
            //
            String name = delegates.tabs.makeTabName( transMeta, entry.isShowingLocation() );
            if ( Const.isEmpty( name ) ) {
              name = STRING_TRANS_NO_NAME;
            }

            TreeItem tiTransName = createTreeItem( tiTrans, name, guiResource.getImageTransGraph() );

            // Set expanded if this is the only transformation
            // shown.
            if ( props.isOnlyActiveFileShownInTree() ) {
              TreeMemory.getInstance().storeExpanded( STRING_SPOON_MAIN_TREE, tiTransName, true );
            }

            refreshDbConnectionsSubtree( tiTransName, transMeta, guiResource );

            refreshStepsSubtree( tiTransName, transMeta, guiResource );

            refreshHopsSubtree( tiTransName, transMeta, guiResource );

            refreshPartitionsSubtree( tiTransName, transMeta, guiResource );

            refreshSlavesSubtree( tiTransName, transMeta, guiResource );

            refreshClustersSubtree( tiTransName, transMeta, guiResource );

            refreshSelectionTreeExtension( tiTransName, transMeta, guiResource );

          }
        }
      }
    }

    if ( !props.isOnlyActiveFileShownInTree() || showAll || activeJobMeta != null ) {
      TreeItem tiJobs = new TreeItem( selectionTree, SWT.NONE );
      tiJobs.setText( STRING_JOBS );
      tiJobs.setImage( GUIResource.getInstance().getImageBol() );

      // Set expanded if this is the only job shown.
      if ( props.isOnlyActiveFileShownInTree() ) {
        tiJobs.setExpanded( true );
        TreeMemory.getInstance().storeExpanded( STRING_SPOON_MAIN_TREE, tiJobs, true );
      }

      // Now add the jobs
      //
      for ( TabMapEntry entry : delegates.tabs.getTabs() ) {
        Object managedObject = entry.getObject().getManagedObject();
        if ( managedObject instanceof JobMeta ) {
          JobMeta jobMeta = (JobMeta) managedObject;

          if ( !props.isOnlyActiveFileShownInTree()
            || showAll || ( activeJobMeta != null && activeJobMeta.equals( jobMeta ) ) ) {
            // Add a tree item with the name of job
            //
            String name = delegates.tabs.makeTabName( jobMeta, entry.isShowingLocation() );
            if ( Const.isEmpty( name ) ) {
              name = STRING_JOB_NO_NAME;
            }
            if ( !filterMatch( name ) ) {
              continue;
            }

            TreeItem tiJobName = createTreeItem( tiJobs, name, guiResource.getImageJobGraph() );

            // Set expanded if this is the only job shown.
            if ( props.isOnlyActiveFileShownInTree() ) {
              TreeMemory.getInstance().storeExpanded( STRING_SPOON_MAIN_TREE, tiJobName, true );
            }

            refreshDbConnectionsSubtree( tiJobName, jobMeta, guiResource );

            refreshJobEntriesSubtree( tiJobName, jobMeta, guiResource );

            refreshSelectionTreeExtension( tiJobName, jobMeta, guiResource );

            refreshSlavesSubtree( tiJobName, jobMeta, guiResource );

          }
        }
      }
    }

    // Set the expanded state of the complete tree.
    TreeMemory.setExpandedFromMemory( selectionTree, STRING_SPOON_MAIN_TREE );

    // refreshCoreObjectsHistory();

    selectionTree.setFocus();
    selectionTree.layout();
    variableComposite.layout( true, true );
    setShellText();
  }

  private String[] pickupDbConnections( AbstractMeta transMeta ) throws KettleException {
    return ( rep == null ) ? transMeta.getDatabaseNames() : rep.getDatabaseNames( false );
  }

  private DatabaseMeta findDatabase( List<? extends DatabaseMeta> dbs, String dbName ) {
    for ( DatabaseMeta meta : dbs ) {
      if ( meta.getName().equalsIgnoreCase( dbName ) || meta.getDisplayName().equalsIgnoreCase( dbName ) ) {
        return meta;
      }
    }
    return null;
  }

  @VisibleForTesting TreeItem createTreeItem( TreeItem parent, String text, Image image ) {
    TreeItem item = new TreeItem( parent, SWT.NONE );
    item.setText( text );
    item.setImage( image );
    return item;
  }

  @VisibleForTesting void refreshDbConnectionsSubtree( TreeItem tiRootName, AbstractMeta meta, GUIResource guiResource ) {
    TreeItem tiDbTitle = createTreeItem( tiRootName, STRING_CONNECTIONS, guiResource.getImageBol() );

    String[] dbNames;
    List<DatabaseMeta> dbs;
    try {
      dbNames = pickupDbConnections( meta );

      if ( dbNames.length == 0 ) {
        return;
      }

      if ( rep == null ) {
        dbs = meta.getDatabases();
      } else {
        dbs = rep.readDatabases();
        for ( int i = 0; i < dbNames.length; i++ ) {
          String dbName = dbNames[ i ];
          dbs.get( i ).setName( dbName );
        }
      }
    } catch ( KettleException e ) {
      new ErrorDialog( shell,
        BaseMessages.getString( PKG, "Spoon.ErrorDialog.Title" ),
        BaseMessages.getString( PKG, "Spoon.ErrorDialog.ErrorFetchingFromRepo.DbConnections" ),
        e
      );

      return;
    }

    Arrays.sort( dbNames, String.CASE_INSENSITIVE_ORDER );

    for ( String dbName : dbNames ) {
      if ( !filterMatch( dbName ) ) {
        continue;
      }

      DatabaseMeta databaseMeta = meta.findDatabase( dbName );
      if ( databaseMeta == null ) {
        databaseMeta = findDatabase( dbs, dbName );
      }

      TreeItem tiDb = createTreeItem( tiDbTitle, databaseMeta.getDisplayName(), guiResource.getImageConnection() );
      if ( databaseMeta.isShared() ) {
        tiDb.setFont( guiResource.getFontBold() );
      }
    }
  }

  private void refreshStepsSubtree( TreeItem tiRootName, TransMeta meta, GUIResource guiResource ) {
    TreeItem tiStepTitle = createTreeItem( tiRootName, STRING_STEPS, guiResource.getImageBol() );

    // Put the steps below it.
    for ( int i = 0; i < meta.nrSteps(); i++ ) {
      StepMeta stepMeta = meta.getStep( i );
      PluginInterface stepPlugin =
        PluginRegistry.getInstance().findPluginWithId( StepPluginType.class, stepMeta.getStepID() );

      if ( !filterMatch( stepMeta.getName() ) ) {
        continue;
      }

      Image stepIcon = guiResource.getImagesStepsSmall().get( stepPlugin.getIds()[ 0 ] );
      if ( stepIcon == null ) {
        stepIcon = guiResource.getImageBol();
      }

      TreeItem tiStep = createTreeItem( tiStepTitle, stepMeta.getName(), stepIcon );

      if ( stepMeta.isShared() ) {
        tiStep.setFont( guiResource.getFontBold() );
      }
      if ( !stepMeta.isDrawn() ) {
        tiStep.setForeground( guiResource.getColorDarkGray() );
      }
    }
  }

  @VisibleForTesting void refreshHopsSubtree( TreeItem tiTransName, TransMeta transMeta, GUIResource guiResource ) {
    TreeItem tiHopTitle = createTreeItem( tiTransName, STRING_HOPS, guiResource.getImageBol() );

    // Put the steps below it.
    for ( int i = 0; i < transMeta.nrTransHops(); i++ ) {
      TransHopMeta hopMeta = transMeta.getTransHop( i );

      if ( !filterMatch( hopMeta.toString() ) ) {
        continue;
      }

      Image icon = hopMeta.isEnabled() ? guiResource.getImageHop() : guiResource.getImageDisabledHop();
      createTreeItem( tiHopTitle, hopMeta.toString(), icon );
    }
  }

  @Override public List<String> getPartitionSchemasNames( TransMeta transMeta ) throws KettleException {
    return Arrays.asList( pickupPartitionSchemaNames( transMeta ) );
  }

  private String[] pickupPartitionSchemaNames( TransMeta transMeta ) throws KettleException {
    return ( rep == null ) ? transMeta.getPartitionSchemasNames() : rep.getPartitionSchemaNames( false );
  }


  @Override public List<PartitionSchema> getPartitionSchemas( TransMeta transMeta ) throws KettleException {
    return pickupPartitionSchemas( transMeta );
  }

  private List<PartitionSchema> pickupPartitionSchemas( TransMeta transMeta ) throws KettleException {
    if ( rep != null ) {
      ObjectId[] ids = rep.getPartitionSchemaIDs( false );
      List<PartitionSchema> result = new ArrayList<PartitionSchema>( ids.length );
      for ( ObjectId id : ids ) {
        PartitionSchema schema = rep.loadPartitionSchema( id, null );
        result.add( schema );
      }
      return result;
    }

    return transMeta.getPartitionSchemas();
  }


  @VisibleForTesting void refreshPartitionsSubtree( TreeItem tiTransName, TransMeta transMeta, GUIResource guiResource ) {
    TreeItem tiPartitionTitle = createTreeItem( tiTransName, STRING_PARTITIONS, guiResource.getImageBol() );

    List<PartitionSchema> partitionSchemas;
    try {
      partitionSchemas = pickupPartitionSchemas( transMeta );
    } catch ( KettleException e ) {
      new ErrorDialog( shell,
        BaseMessages.getString( PKG, "Spoon.ErrorDialog.Title" ),
        BaseMessages.getString( PKG, "Spoon.ErrorDialog.ErrorFetchingFromRepo.PartitioningSchemas" ),
        e
      );

      return;
    }

    // Put the steps below it.
    for ( PartitionSchema partitionSchema : partitionSchemas ) {
      if ( !filterMatch( partitionSchema.getName() ) ) {
        continue;
      }
      TreeItem tiPartition =
        createTreeItem( tiPartitionTitle, partitionSchema.getName(), guiResource.getImageFolderConnections() );
      if ( partitionSchema.isShared() ) {
        tiPartition.setFont( guiResource.getFontBold() );
      }
    }
  }

  private List<SlaveServer> pickupSlaveServers( AbstractMeta transMeta ) throws KettleException {
    return ( rep == null ) ? transMeta.getSlaveServers() : rep.getSlaveServers();
  }

  @VisibleForTesting void refreshSelectionTreeExtension( TreeItem tiRootName, AbstractMeta meta, GUIResource guiResource ) {
    try {
      ExtensionPointHandler.callExtensionPoint( log, KettleExtensionPoint.SpoonViewTreeExtension.id,
          new SelectionTreeExtension( tiRootName, meta, guiResource, REFRESH_SELECTION_EXTENSION ) );
    } catch ( Exception e ) {
      log.logError( "Error handling menu right click on job entry through extension point", e );
    }
  }

  @VisibleForTesting void editSelectionTreeExtension( Object selection ) {
    try {
      ExtensionPointHandler.callExtensionPoint( log, KettleExtensionPoint.SpoonViewTreeExtension.id,
          new SelectionTreeExtension( selection, EDIT_SELECTION_EXTENSION ) );
    } catch ( Exception e ) {
      log.logError( "Error handling menu right click on job entry through extension point", e );
    }
  }


  @VisibleForTesting void createPopUpMenuExtension() {
    try {
      ExtensionPointHandler.callExtensionPoint( log, KettleExtensionPoint.SpoonPopupMenuExtension.id, selectionTree );
    } catch ( Exception e ) {
      log.logError( "Error handling menu right click on job entry through extension point", e );
    }
  }

  @VisibleForTesting void refreshSlavesSubtree( TreeItem tiRootName, AbstractMeta meta, GUIResource guiResource ) {
    TreeItem tiSlaveTitle = createTreeItem( tiRootName, STRING_SLAVES, guiResource.getImageBol() );

    List<SlaveServer> servers;
    try {
      servers = pickupSlaveServers( meta );
    } catch ( KettleException e ) {
      new ErrorDialog( shell,
        BaseMessages.getString( PKG, "Spoon.ErrorDialog.Title" ),
        BaseMessages.getString( PKG, "Spoon.ErrorDialog.ErrorFetchingFromRepo.SlaveServers" ),
        e
      );

      return;
    }

    String[] slaveNames = SlaveServer.getSlaveServerNames( servers );
    Arrays.sort( slaveNames, String.CASE_INSENSITIVE_ORDER );

    for ( String slaveName : slaveNames ) {
      if ( !filterMatch( slaveName ) ) {
        continue;
      }

      SlaveServer slaveServer = SlaveServer.findSlaveServer( servers, slaveName );

      TreeItem tiSlave = createTreeItem( tiSlaveTitle, slaveServer.getName(), guiResource.getImageSlave() );
      if ( slaveServer.isShared() ) {
        tiSlave.setFont( guiResource.getFontBold() );
      }
    }
  }

  @VisibleForTesting void refreshClustersSubtree( TreeItem tiTransName, TransMeta transMeta, GUIResource guiResource ) {
    TreeItem tiClusterTitle = createTreeItem( tiTransName, STRING_CLUSTERS, guiResource.getImageBol() );

    // Put the steps below it.
    for ( ClusterSchema clusterSchema : transMeta.getClusterSchemas() ) {
      if ( !filterMatch( clusterSchema.getName() ) ) {
        continue;
      }
      TreeItem tiCluster = createTreeItem( tiClusterTitle, clusterSchema.toString(), guiResource.getImageCluster() );
      if ( clusterSchema.isShared() ) {
        tiCluster.setFont( guiResource.getFontBold() );
      }
    }
  }


  private void refreshJobEntriesSubtree( TreeItem tiJobName, JobMeta jobMeta, GUIResource guiResource ) {
    TreeItem tiJobEntriesTitle = createTreeItem( tiJobName, STRING_JOB_ENTRIES, guiResource.getImageBol() );

    for ( int i = 0; i < jobMeta.nrJobEntries(); i++ ) {
      JobEntryCopy jobEntry = jobMeta.getJobEntry( i );

      if ( !filterMatch( jobEntry.getName() ) && !filterMatch( jobEntry.getDescription() ) ) {
        continue;
      }

      TreeItem tiJobEntry = ConstUI.findTreeItem( tiJobEntriesTitle, jobEntry.getName() );
      if ( tiJobEntry != null ) {
        continue; // only show it once
      }

      // if (jobEntry.isShared())
      // tiStep.setFont(guiResource.getFontBold()); TODO:
      // allow job entries to be shared as well...
      Image icon;
      if ( jobEntry.isStart() ) {
        icon = GUIResource.getInstance().getImageStart();
      } else if ( jobEntry.isDummy() ) {
        icon = GUIResource.getInstance().getImageDummy();
      } else {
        String key = jobEntry.getEntry().getPluginId();
        icon = GUIResource.getInstance().getImagesJobentriesSmall().get( key );
      }
      createTreeItem( tiJobEntriesTitle, jobEntry.getName(), icon );
    }
  }

  public String getActiveTabText() {
    if ( tabfolder.getSelected() == null ) {
      return null;
    }
    return tabfolder.getSelected().getText();
  }

  public void refreshGraph() {
    if ( shell.isDisposed() ) {
      return;
    }

    TabItem tabItem = tabfolder.getSelected();
    if ( tabItem == null ) {
      return;
    }

    TabMapEntry tabMapEntry = delegates.tabs.getTab( tabItem );
    if ( tabMapEntry != null ) {
      if ( tabMapEntry.getObject() instanceof TransGraph ) {
        TransGraph transGraph = (TransGraph) tabMapEntry.getObject();
        transGraph.redraw();
      }
      if ( tabMapEntry.getObject() instanceof JobGraph ) {
        JobGraph jobGraph = (JobGraph) tabMapEntry.getObject();
        jobGraph.redraw();
      }
    }

    setShellText();
  }

  public StepMeta newStep( TransMeta transMeta ) {
    return newStep( transMeta, true, true );
  }

  public StepMeta newStep( TransMeta transMeta, boolean openit, boolean rename ) {
    if ( transMeta == null ) {
      return null;
    }
    TreeItem[] ti = selectionTree.getSelection();
    StepMeta inf = null;

    if ( ti.length == 1 ) {
      String stepType = ti[0].getText();
      if ( log.isDebug() ) {
        log.logDebug( BaseMessages.getString( PKG, "Spoon.Log.NewStep" ) + stepType ); // "New step: "
      }

      inf = newStep( transMeta, stepType, stepType, openit, rename );
    }

    return inf;
  }

  /**
   * Allocate new step, optionally open and rename it.
   *
   * @param name
   *          Name of the new step
   * @param description
   *          Description of the type of step
   * @param openit
   *          Open the dialog for this step?
   * @param rename
   *          Rename this step?
   *
   * @return The newly created StepMeta object.
   *
   */
  public StepMeta newStep( TransMeta transMeta, String name, String description, boolean openit, boolean rename ) {
    StepMeta inf = null;

    // See if we need to rename the step to avoid doubles!
    if ( rename && transMeta.findStep( name ) != null ) {
      int i = 2;
      String newName = name + " " + i;
      while ( transMeta.findStep( newName ) != null ) {
        i++;
        newName = name + " " + i;
      }
      name = newName;
    }

    PluginRegistry registry = PluginRegistry.getInstance();
    PluginInterface stepPlugin = null;

    try {
      stepPlugin = registry.findPluginWithName( StepPluginType.class, description );
      if ( stepPlugin != null ) {
        StepMetaInterface info = (StepMetaInterface) registry.loadClass( stepPlugin );

        info.setDefault();

        if ( openit ) {
          StepDialogInterface dialog = this.getStepEntryDialog( info, transMeta, name );
          if ( dialog != null ) {
            name = dialog.open();
          }
        }
        inf = new StepMeta( stepPlugin.getIds()[0], name, info );

        if ( name != null ) {
          // OK pressed in the dialog: we have a step-name
          String newName = name;
          StepMeta stepMeta = transMeta.findStep( newName );
          int nr = 2;
          while ( stepMeta != null ) {
            newName = name + " " + nr;
            stepMeta = transMeta.findStep( newName );
            nr++;
          }
          if ( nr > 2 ) {
            inf.setName( newName );
            MessageBox mb = new MessageBox( shell, SWT.OK | SWT.ICON_INFORMATION );
            // "This stepName already exists.  Spoon changed the stepName to ["+newName+"]"
            mb.setMessage( BaseMessages.getString( PKG, "Spoon.Dialog.ChangeStepname.Message", newName ) );
            mb.setText( BaseMessages.getString( PKG, "Spoon.Dialog.ChangeStepname.Title" ) );
            mb.open();
          }
          inf.setLocation( 20, 20 ); // default location at (20,20)
          transMeta.addStep( inf );
          addUndoNew( transMeta, new StepMeta[] { inf }, new int[] { transMeta.indexOfStep( inf ) } );

          // Also store it in the pluginHistory list...
          props.increasePluginHistory( stepPlugin.getIds()[0] );

          // stepHistoryChanged = true;

          refreshTree();
        } else {
          return null; // Cancel pressed in dialog.
        }
        setShellText();
      }
    } catch ( KettleException e ) {
      String filename = stepPlugin.getErrorHelpFile();
      if ( stepPlugin != null && !Const.isEmpty( filename ) ) {
        // OK, in stead of a normal error message, we give back the
        // content of the error help file... (HTML)
        FileInputStream fis = null;
        try {
          StringBuilder content = new StringBuilder();

          fis = new FileInputStream( new File( filename ) );
          int ch = fis.read();
          while ( ch >= 0 ) {
            content.append( (char) ch );
            ch = fis.read();
          }

          ShowBrowserDialog sbd =
            new ShowBrowserDialog(
              // "Error help text"
              shell, BaseMessages.getString( PKG, "Spoon.Dialog.ErrorHelpText.Title" ), content.toString() );
          sbd.open();
        } catch ( Exception ex ) {
          new ErrorDialog( shell,
            // "Error showing help text"
            BaseMessages.getString( PKG, "Spoon.Dialog.ErrorShowingHelpText.Title" ), BaseMessages.getString(
              PKG, "Spoon.Dialog.ErrorShowingHelpText.Message" ), ex );
        } finally {
          if ( fis != null ) {
            try {
              fis.close();
            } catch ( Exception ex ) {
              log.logError( "Error closing plugin help file", ex );
            }
          }
        }
      } else {
        new ErrorDialog( shell,
          // "Error creating step"
          // "I was unable to create a new step"
          BaseMessages.getString( PKG, "Spoon.Dialog.UnableCreateNewStep.Title" ), BaseMessages.getString(
            PKG, "Spoon.Dialog.UnableCreateNewStep.Message" ), e );
      }
      return null;
    } catch ( Throwable e ) {
      if ( !shell.isDisposed() ) {
        new ErrorDialog( shell,
          // "Error creating step"
          BaseMessages.getString( PKG, "Spoon.Dialog.ErrorCreatingStep.Title" ), BaseMessages.getString(
            PKG, "Spoon.Dialog.UnableCreateNewStep.Message" ), e );
      }
      return null;
    }

    return inf;
  }

  public void setShellText() {
    if ( shell.isDisposed() ) {
      return;
    }

    String filename = null;
    String name = null;
    String version = null;
    ChangedFlagInterface changed = null;

    TransMeta transMeta = getActiveTransformation();
    if ( transMeta != null ) {
      changed = transMeta;
      filename = transMeta.getFilename();
      name = transMeta.getName();
      version = transMeta.getObjectRevision() == null ? null : transMeta.getObjectRevision().getName();
    }
    JobMeta jobMeta = getActiveJob();
    if ( jobMeta != null ) {
      changed = jobMeta;
      filename = jobMeta.getFilename();
      name = jobMeta.getName();
      version = jobMeta.getObjectRevision() == null ? null : jobMeta.getObjectRevision().getName();
    }

    String text = "";

    if ( rep != null ) {
      text += APP_TITLE + " - [" + getRepositoryName() + "] ";
    } else {
      text += APP_TITLE + " - ";
    }

    if ( Const.isEmpty( name ) ) {
      if ( !Const.isEmpty( filename ) ) {
        text += filename;
      } else {
        String tab = getActiveTabText();
        if ( !Const.isEmpty( tab ) ) {
          text += tab;
        } else {
          text += BaseMessages.getString( PKG, "Spoon.Various.NoName" ); // "[no name]"
        }
      }
    } else {
      text += name;
    }

    if ( !Const.isEmpty( version ) ) {
      text += " v" + version;
    }

    if ( changed != null && changed.hasChanged() ) {
      text += " " + BaseMessages.getString( PKG, "Spoon.Various.Changed" );
    }

    shell.setText( text );

    markTabsChanged();
  }

  public void enableMenus() {
    boolean disableTransMenu = getActiveTransformation() == null;
    boolean disableJobMenu = getActiveJob() == null;
    boolean disableMetaMenu = getActiveMeta() == null;
    boolean isRepositoryRunning = rep != null;
    boolean disablePreviewButton = true;
    String activePerspectiveId = null;
    SpoonPerspectiveManager manager = SpoonPerspectiveManager.getInstance();
    if ( manager != null && manager.getActivePerspective() != null ) {
      activePerspectiveId = manager.getActivePerspective().getId();
    }
    boolean etlPerspective = false;
    if ( activePerspectiveId != null && activePerspectiveId.length() > 0 ) {
      etlPerspective = activePerspectiveId.equals( MainSpoonPerspective.ID );
    }

    TransGraph transGraph = getActiveTransGraph();
    if ( transGraph != null ) {
      disablePreviewButton = !( transGraph.isRunning() && !transGraph.isHalting() );
    }
    boolean disableSave = true;
    TabItemInterface currentTab = getActiveTabitem();
    if ( currentTab != null && currentTab.canHandleSave() ) {
      disableSave = !currentTab.hasContentChanged();
    }
    EngineMetaInterface meta = getActiveMeta();
    if ( meta != null ) {
      disableSave = !meta.canSave();
    }

    org.pentaho.ui.xul.dom.Document doc;
    if ( mainSpoonContainer != null ) {
      doc = mainSpoonContainer.getDocumentRoot();
      if ( doc != null ) {
        if ( etlPerspective ) {
          doc.getElementById( "file" ).setVisible( etlPerspective );
          doc.getElementById( "edit" ).setVisible( etlPerspective );
          doc.getElementById( "view" ).setVisible( etlPerspective );
          doc.getElementById( "action" ).setVisible( etlPerspective );
          doc.getElementById( "tools" ).setVisible( etlPerspective );
          doc.getElementById( "help" ).setVisible( etlPerspective );
          doc.getElementById( "help-tip" ).setVisible( etlPerspective );
          doc.getElementById( "help-welcome" ).setVisible( etlPerspective );
          doc.getElementById( "help-plugins" ).setVisible( true );
        }
        // Only enable certain menu-items if we need to.
        disableMenuItem( doc, "file-new-database", disableTransMenu && disableJobMenu || !isRepositoryRunning );
        disableMenuItem( doc, "file-save", disableTransMenu && disableJobMenu && disableMetaMenu || disableSave );
        disableMenuItem( doc, "toolbar-file-save", disableTransMenu
          && disableJobMenu && disableMetaMenu || disableSave );
        disableMenuItem( doc, "file-save-as", disableTransMenu && disableJobMenu && disableMetaMenu || disableSave );
        disableMenuItem( doc, "toolbar-file-save-as", disableTransMenu
          && disableJobMenu && disableMetaMenu || disableSave );
        disableMenuItem( doc, "file-save-as-vfs", disableTransMenu && disableJobMenu && disableMetaMenu );
        disableMenuItem( doc, "file-close", disableTransMenu && disableJobMenu && disableMetaMenu );
        disableMenuItem( doc, "file-print", disableTransMenu && disableJobMenu );
        disableMenuItem( doc, "file-export-to-xml", disableTransMenu && disableJobMenu );
        disableMenuItem( doc, "file-export-all-to-xml", disableTransMenu && disableJobMenu );

        // Disable the undo and redo menus if there is no active transformation
        // or active job
        // DO NOT ENABLE them otherwise ... leave that to the undo/redo settings
        //
        disableMenuItem( doc, UNDO_MENU_ITEM, disableTransMenu && disableJobMenu );
        disableMenuItem( doc, REDO_MENU_ITEM, disableTransMenu && disableJobMenu );

        disableMenuItem( doc, "edit-clear-selection", disableTransMenu && disableJobMenu );
        disableMenuItem( doc, "edit-select-all", disableTransMenu && disableJobMenu );
        updateSettingsMenu( doc, disableTransMenu, disableJobMenu );
        disableMenuItem( doc, "edit-settings", disableTransMenu && disableJobMenu && disableMetaMenu );

        // View Menu
        ( (XulMenuitem) doc.getElementById( "view-results" ) ).setSelected( isExecutionResultsPaneVisible() );
        disableMenuItem( doc, "view-results", transGraph == null && disableJobMenu );
        disableMenuItem( doc, "view-zoom-in", disableTransMenu && disableJobMenu );
        disableMenuItem( doc, "view-zoom-out", disableTransMenu && disableJobMenu );
        disableMenuItem( doc, "view-zoom-100pct", disableTransMenu && disableJobMenu );

        // Transformations
        disableMenuItem( doc, "process-run", disableTransMenu && disablePreviewButton && disableJobMenu );
        disableMenuItem( doc, "trans-replay", disableTransMenu && disablePreviewButton );
        disableMenuItem( doc, "trans-preview", disableTransMenu && disablePreviewButton );
        disableMenuItem( doc, "trans-debug", disableTransMenu && disablePreviewButton );
        disableMenuItem( doc, "trans-verify", disableTransMenu );
        disableMenuItem( doc, "trans-impact", disableTransMenu );
        disableMenuItem( doc, "trans-get-sql", disableTransMenu );
        disableMenuItem( doc, "trans-last-impact", disableTransMenu );

        // Tools
        disableMenuItem( doc, "repository-connect", isRepositoryRunning );
        disableMenuItem( doc, "repository-disconnect", !isRepositoryRunning );
        disableMenuItem( doc, "repository-explore", !isRepositoryRunning );
        disableMenuItem( doc, "repository-clear-shared-object-cache", !isRepositoryRunning );
        disableMenuItem( doc, "toolbar-expore-repository", !isRepositoryRunning );
        disableMenuItem( doc, "repository-export-all", !isRepositoryRunning );
        disableMenuItem( doc, "repository-import-directory", !isRepositoryRunning );
        disableMenuItem( doc, "trans-last-preview", !isRepositoryRunning || disableTransMenu );

        // Wizard
        disableMenuItem( doc, "wizard-connection", disableTransMenu && disableJobMenu );
        disableMenuItem( doc, "wizard-copy-table", disableTransMenu && disableJobMenu );
        disableMenuItem( doc, "wizard-copy-tables", isRepositoryRunning && disableTransMenu && disableJobMenu );

        disableMenuItem( doc, "database-inst-dependancy", !isRepositoryRunning );

        SpoonPluginManager.getInstance().notifyLifecycleListeners( SpoonLifeCycleEvent.MENUS_REFRESHED );

        MenuManager menuManager = getMenuBarManager();
        menuManager.updateAll( true );

        // What steps & plugins to show?
        refreshCoreObjects();

        fireMenuControlers();
      }
    }
  }

  /**
   * @param doc
   * @param disableJobMenu
   * @param disableTransMenu
   */
  private void updateSettingsMenu( org.pentaho.ui.xul.dom.Document doc, boolean disableTransMenu,
    boolean disableJobMenu ) {
    XulMenuitem settingsItem = (XulMenuitem) doc.getElementById( "edit-settings" );
    if ( settingsItem != null ) {
      if ( disableTransMenu && !disableJobMenu ) {
        settingsItem.setAcceltext( "CTRL-J" );
        settingsItem.setAccesskey( "ctrl-j" );
      } else if ( !disableTransMenu && disableJobMenu ) {
        settingsItem.setAcceltext( "CTRL-T" );
        settingsItem.setAccesskey( "ctrl-t" );
      } else {
        settingsItem.setAcceltext( "" );
        settingsItem.setAccesskey( "" );
      }
    }
  }

  public void addSpoonMenuController( ISpoonMenuController menuController ) {
    if ( menuControllers != null ) {
      menuControllers.add( menuController );
    }
  }

  public boolean removeSpoonMenuController( ISpoonMenuController menuController ) {
    if ( menuControllers != null ) {
      return menuControllers.remove( menuController );
    }
    return false;
  }

  public ISpoonMenuController removeSpoonMenuController( String menuControllerName ) {
    ISpoonMenuController result = null;

    if ( menuControllers != null ) {
      for ( ISpoonMenuController menuController : menuControllers ) {
        if ( menuController.getName().equals( menuControllerName ) ) {
          result = menuController;
          menuControllers.remove( result );
          break;
        }
      }
    }

    return result;
  }

  private void disableMenuItem( org.pentaho.ui.xul.dom.Document doc, String itemId, boolean disable ) {
    XulComponent menuItem = doc.getElementById( itemId );
    if ( menuItem != null ) {
      menuItem.setDisabled( disable );
    } else {
      log.logError( "Non-Fatal error : Menu Item with id = " + itemId + " does not exist! Check 'menubar.xul'" );
    }
  }

  private void markTabsChanged() {
<<<<<<< HEAD
    boolean anyTabsChanged = false;

=======
>>>>>>> ec37ae99
    for ( TabMapEntry entry : delegates.tabs.getTabs() ) {
      if ( entry.getTabItem().isDisposed() ) {
        continue;
      }

      boolean changed = entry.getObject().hasContentChanged();
<<<<<<< HEAD
      if( changed ) {
        // Call extension point to alert plugins that a transformation or job has changed
        Object tabObject = entry.getObject().getManagedObject();
        String changedId = null;
        if( tabObject instanceof TransMeta ) {
          changedId = KettleExtensionPoint.TransChanged.id;
        }
        else if( tabObject instanceof JobMeta ) {
          changedId = KettleExtensionPoint.JobChanged.id;
        }

        if( changedId != null ) {
          try {
            ExtensionPointHandler.callExtensionPoint( log, changedId, tabObject );
          } catch ( KettleException e ) {
            // fails gracefully
          }
        }
      }
      anyTabsChanged |= changed;
=======
>>>>>>> ec37ae99
      entry.getTabItem().setChanged( changed );
    }
  }

  /**
   * Check to see if any jobs or transformations are dirty
   * @return true if any of the open jobs or trans are marked dirty
   */
  public boolean isTabsChanged() {
    for ( TabMapEntry entry : delegates.tabs.getTabs() ) {
      if ( entry.getTabItem().isDisposed() ) {
        continue;
      }

      if ( entry.getObject().hasContentChanged() ) {
        return true;
      }
    }

    return false;
  }

  public void printFile() {
    TransMeta transMeta = getActiveTransformation();
    if ( transMeta != null ) {
      printTransFile( transMeta );
    }

    JobMeta jobMeta = getActiveJob();
    if ( jobMeta != null ) {
      printJobFile( jobMeta );
    }
  }

  private void printTransFile( TransMeta transMeta ) {
    TransGraph transGraph = getActiveTransGraph();
    if ( transGraph == null ) {
      return;
    }

    PrintSpool ps = new PrintSpool();
    Printer printer = ps.getPrinter( shell );

    // Create an image of the screen
    Point max = transMeta.getMaximum();

    Image img = transGraph.getTransformationImage( printer, max.x, max.y, 1.0f );

    ps.printImage( shell, img );

    img.dispose();
    ps.dispose();
  }

  private void printJobFile( JobMeta jobMeta ) {
    JobGraph jobGraph = getActiveJobGraph();
    if ( jobGraph == null ) {
      return;
    }

    PrintSpool ps = new PrintSpool();
    Printer printer = ps.getPrinter( shell );

    // Create an image of the screen
    Point max = jobMeta.getMaximum();

    Image img = jobGraph.getJobImage( printer, max.x, max.y, 1.0f );

    ps.printImage( shell, img );

    img.dispose();
    ps.dispose();
  }

  public TransGraph getActiveTransGraph() {
    if ( tabfolder != null ) {
      if ( tabfolder.getSelected() == null ) {
        return null;
      }
    } else {
      return null;
    }
    if ( delegates != null && delegates.tabs != null ) {
      TabMapEntry mapEntry = delegates.tabs.getTab( tabfolder.getSelected() );
      if ( mapEntry != null ) {
        if ( mapEntry.getObject() instanceof TransGraph ) {
          return (TransGraph) mapEntry.getObject();
        }
      }
    }
    return null;
  }

  public JobGraph getActiveJobGraph() {
    if ( delegates != null && delegates.tabs != null && tabfolder != null ) {
      TabMapEntry mapEntry = delegates.tabs.getTab( tabfolder.getSelected() );
      if ( mapEntry.getObject() instanceof JobGraph ) {
        return (JobGraph) mapEntry.getObject();
      }
    }
    return null;
  }

  public EngineMetaInterface getActiveMeta() {
    SpoonPerspectiveManager manager = SpoonPerspectiveManager.getInstance();
    if ( manager != null && manager.getActivePerspective() != null ) {
      return manager.getActivePerspective().getActiveMeta();
    }
    return null;
  }

  public TabItemInterface getActiveTabitem() {

    if ( tabfolder == null ) {
      return null;
    }
    TabItem tabItem = tabfolder.getSelected();
    if ( tabItem == null ) {
      return null;
    }
    if ( delegates != null && delegates.tabs != null ) {
      TabMapEntry mapEntry = delegates.tabs.getTab( tabItem );
      if ( mapEntry != null ) {
        return mapEntry.getObject();
      } else {
        return null;
      }
    }
    return null;
  }

  /**
   * @return The active TransMeta object by looking at the selected TransGraph, TransLog, TransHist If nothing valueable
   *         is selected, we return null
   */
  public TransMeta getActiveTransformation() {
    EngineMetaInterface meta = getActiveMeta();
    if ( meta instanceof TransMeta ) {
      return (TransMeta) meta;
    }
    return null;
  }

  /**
   * @return The active JobMeta object by looking at the selected JobGraph, JobLog, JobHist If nothing valueable is
   *         selected, we return null
   */
  public JobMeta getActiveJob() {
    EngineMetaInterface meta = getActiveMeta();
    if ( meta instanceof JobMeta ) {
      return (JobMeta) meta;
    }
    return null;
  }

  public UndoInterface getActiveUndoInterface() {
    return (UndoInterface) this.getActiveMeta();
  }

  public TransMeta findTransformation( String tabItemText ) {
    if ( delegates != null && delegates.trans != null ) {
      return delegates.trans.getTransformation( tabItemText );
    } else {
      return null;
    }
  }

  public JobMeta findJob( String tabItemText ) {
    if ( delegates != null && delegates.jobs != null ) {
      return delegates.jobs.getJob( tabItemText );
    } else {
      return null;
    }

  }

  public TransMeta[] getLoadedTransformations() {
    if ( delegates != null && delegates.trans != null ) {
      List<TransMeta> list = delegates.trans.getTransformationList();
      return list.toArray( new TransMeta[list.size()] );
    } else {
      return null;
    }
  }

  public JobMeta[] getLoadedJobs() {
    if ( delegates != null && delegates.jobs != null ) {
      List<JobMeta> list = delegates.jobs.getJobList();
      return list.toArray( new JobMeta[list.size()] );
    } else {
      return null;
    }
  }

  public void saveSettings() {
    if ( shell.isDisposed() ) {
      // we cannot save the settings, it's too late
      return;
    }
    WindowProperty windowProperty = new WindowProperty( shell );
    windowProperty.setName( APP_TITLE );
    props.setScreen( windowProperty );

    props.setLogLevel( DefaultLogLevel.getLogLevel().getCode() );
    props.setSashWeights( sashform.getWeights() );

    // Also save the open files...
    // Go over the list of tabs, then add the info to the list
    // of open tab files in PropsUI
    //
    props.getOpenTabFiles().clear();

    for ( TabMapEntry entry : delegates.tabs.getTabs() ) {
      String fileType = null;
      String filename = null;
      String directory = null;
      int openType = 0;
      if ( entry.getObjectType() == ObjectType.TRANSFORMATION_GRAPH ) {
        fileType = LastUsedFile.FILE_TYPE_TRANSFORMATION;
        TransMeta transMeta = (TransMeta) entry.getObject().getManagedObject();
        filename = rep != null ? transMeta.getName() : transMeta.getFilename();
        directory = transMeta.getRepositoryDirectory().toString();
        openType = LastUsedFile.OPENED_ITEM_TYPE_MASK_GRAPH;
      } else if ( entry.getObjectType() == ObjectType.JOB_GRAPH ) {
        fileType = LastUsedFile.FILE_TYPE_JOB;
        JobMeta jobMeta = (JobMeta) entry.getObject().getManagedObject();
        filename = rep != null ? jobMeta.getName() : jobMeta.getFilename();
        directory = jobMeta.getRepositoryDirectory().toString();
        openType = LastUsedFile.OPENED_ITEM_TYPE_MASK_GRAPH;
      }

      if ( fileType != null ) {
        props.addOpenTabFile(
          fileType, filename, directory, rep != null, rep != null ? rep.getName() : null, openType );
      }
    }

    props.saveProps();
  }

  public void loadSettings() {
    LogLevel logLevel = LogLevel.getLogLevelForCode( props.getLogLevel() );
    DefaultLogLevel.setLogLevel( logLevel );
    log.setLogLevel( logLevel );
    KettleLogStore.getAppender().setMaxNrLines( props.getMaxNrLinesInLog() );

    // transMeta.setMaxUndo(props.getMaxUndo());
    DBCache.getInstance().setActive( props.useDBCache() );
  }

  public void changeLooks() {
    if ( !selectionTree.isDisposed() ) {
      props.setLook( selectionTree );
    }
    props.setLook( tabfolder.getSwtTabset(), Props.WIDGET_STYLE_TAB );

    refreshTree();
    refreshGraph();
  }

  public void undoAction( UndoInterface undoInterface ) {
    if ( undoInterface == null ) {
      return;
    }

    TransAction ta = undoInterface.previousUndo();
    if ( ta == null ) {
      return;
    }

    setUndoMenu( undoInterface ); // something changed: change the menu

    if ( undoInterface instanceof TransMeta ) {
      delegates.trans.undoTransformationAction( (TransMeta) undoInterface, ta );
    }
    if ( undoInterface instanceof JobMeta ) {
      delegates.jobs.undoJobAction( (JobMeta) undoInterface, ta );
    }

    // Put what we undo in focus
    if ( undoInterface instanceof TransMeta ) {
      TransGraph transGraph = delegates.trans.findTransGraphOfTransformation( (TransMeta) undoInterface );
      transGraph.forceFocus();
    }
    if ( undoInterface instanceof JobMeta ) {
      JobGraph jobGraph = delegates.jobs.findJobGraphOfJob( (JobMeta) undoInterface );
      jobGraph.forceFocus();
    }
  }

  public void redoAction( UndoInterface undoInterface ) {
    if ( undoInterface == null ) {
      return;
    }

    TransAction ta = undoInterface.nextUndo();
    if ( ta == null ) {
      return;
    }

    setUndoMenu( undoInterface ); // something changed: change the menu

    if ( undoInterface instanceof TransMeta ) {
      delegates.trans.redoTransformationAction( (TransMeta) undoInterface, ta );
    }
    if ( undoInterface instanceof JobMeta ) {
      delegates.jobs.redoJobAction( (JobMeta) undoInterface, ta );
    }

    // Put what we redo in focus
    if ( undoInterface instanceof TransMeta ) {
      TransGraph transGraph = delegates.trans.findTransGraphOfTransformation( (TransMeta) undoInterface );
      transGraph.forceFocus();
    }
    if ( undoInterface instanceof JobMeta ) {
      JobGraph jobGraph = delegates.jobs.findJobGraphOfJob( (JobMeta) undoInterface );
      jobGraph.forceFocus();
    }
  }

  /**
   * Sets the text and enabled settings for the undo and redo menu items
   *
   * @param undoInterface
   *          the object which holds the undo/redo information
   */
  public void setUndoMenu( UndoInterface undoInterface ) {
    if ( shell.isDisposed() ) {
      return;
    }

    TransAction prev = undoInterface != null ? undoInterface.viewThisUndo() : null;
    TransAction next = undoInterface != null ? undoInterface.viewNextUndo() : null;

    // Set the menubar text and enabled flags
    XulMenuitem item = (XulMenuitem) mainSpoonContainer.getDocumentRoot().getElementById( UNDO_MENU_ITEM );
    item.setLabel( prev == null ? UNDO_UNAVAILABLE : BaseMessages.getString(
      PKG, "Spoon.Menu.Undo.Available", prev.toString() ) );
    item.setDisabled( prev == null );
    item = (XulMenuitem) mainSpoonContainer.getDocumentRoot().getElementById( REDO_MENU_ITEM );
    item.setLabel( next == null ? REDO_UNAVAILABLE : BaseMessages.getString(
      PKG, "Spoon.Menu.Redo.Available", next.toString() ) );
    item.setDisabled( next == null );
  }

  public void addUndoNew( UndoInterface undoInterface, Object[] obj, int[] position ) {
    addUndoNew( undoInterface, obj, position, false );
  }

  public void addUndoNew( UndoInterface undoInterface, Object[] obj, int[] position, boolean nextAlso ) {
    undoInterface.addUndo( obj, null, position, null, null, TransMeta.TYPE_UNDO_NEW, nextAlso );
    setUndoMenu( undoInterface );
  }

  // Undo delete object
  public void addUndoDelete( UndoInterface undoInterface, Object[] obj, int[] position ) {
    addUndoDelete( undoInterface, obj, position, false );
  }

  // Undo delete object
  public void addUndoDelete( UndoInterface undoInterface, Object[] obj, int[] position, boolean nextAlso ) {
    undoInterface.addUndo( obj, null, position, null, null, TransMeta.TYPE_UNDO_DELETE, nextAlso );
    setUndoMenu( undoInterface );
  }

  // Change of step, connection, hop or note...
  public void addUndoPosition( UndoInterface undoInterface, Object[] obj, int[] pos, Point[] prev, Point[] curr ) {
    // It's better to store the indexes of the objects, not the objects
    // itself!
    undoInterface.addUndo( obj, null, pos, prev, curr, JobMeta.TYPE_UNDO_POSITION, false );
    setUndoMenu( undoInterface );
  }

  // Change of step, connection, hop or note...
  public void addUndoChange( UndoInterface undoInterface, Object[] from, Object[] to, int[] pos ) {
    addUndoChange( undoInterface, from, to, pos, false );
  }

  // Change of step, connection, hop or note...
  public void addUndoChange( UndoInterface undoInterface, Object[] from, Object[] to, int[] pos, boolean nextAlso ) {
    undoInterface.addUndo( from, to, pos, null, null, JobMeta.TYPE_UNDO_CHANGE, nextAlso );
    setUndoMenu( undoInterface );
  }

  /**
   * Checks *all* the steps in the transformation, puts the result in remarks list
   */
  public void checkTrans( TransMeta transMeta ) {
    checkTrans( transMeta, false );
  }

  /**
   * Check the steps in a transformation
   *
   * @param only_selected
   *          True: Check only the selected steps...
   */
  public void checkTrans( TransMeta transMeta, boolean only_selected ) {
    if ( transMeta == null ) {
      return;
    }
    TransGraph transGraph = delegates.trans.findTransGraphOfTransformation( transMeta );
    if ( transGraph == null ) {
      return;
    }

    CheckTransProgressDialog ctpd =
      new CheckTransProgressDialog( shell, transMeta, transGraph.getRemarks(), only_selected );
    ctpd.open(); // manages the remarks arraylist...
    showLastTransCheck();
  }

  /**
   * Show the remarks of the last transformation check that was run.
   *
   * @see #checkTrans()
   */
  public void showLastTransCheck() {
    TransMeta transMeta = getActiveTransformation();
    if ( transMeta == null ) {
      return;
    }
    TransGraph transGraph = delegates.trans.findTransGraphOfTransformation( transMeta );
    if ( transGraph == null ) {
      return;
    }

    CheckResultDialog crd = new CheckResultDialog( transMeta, shell, SWT.NONE, transGraph.getRemarks() );
    String stepName = crd.open();
    if ( stepName != null ) {
      // Go to the indicated step!
      StepMeta stepMeta = transMeta.findStep( stepName );
      if ( stepMeta != null ) {
        delegates.steps.editStep( transMeta, stepMeta );
      }
    }
  }

  public void analyseImpact( TransMeta transMeta ) {
    if ( transMeta == null ) {
      return;
    }
    TransGraph transGraph = delegates.trans.findTransGraphOfTransformation( transMeta );
    if ( transGraph == null ) {
      return;
    }

    AnalyseImpactProgressDialog aipd = new AnalyseImpactProgressDialog( shell, transMeta, transGraph.getImpact() );
    transGraph.setImpactFinished( aipd.open() );
    if ( transGraph.isImpactFinished() ) {
      showLastImpactAnalyses( transMeta );
    }
  }

  public void showLastImpactAnalyses( TransMeta transMeta ) {
    if ( transMeta == null ) {
      return;
    }
    TransGraph transGraph = delegates.trans.findTransGraphOfTransformation( transMeta );
    if ( transGraph == null ) {
      return;
    }

    List<Object[]> rows = new ArrayList<Object[]>();
    RowMetaInterface rowMeta = null;
    for ( int i = 0; i < transGraph.getImpact().size(); i++ ) {
      DatabaseImpact ii = transGraph.getImpact().get( i );
      RowMetaAndData row = ii.getRow();
      rowMeta = row.getRowMeta();
      rows.add( row.getData() );
    }

    if ( rows.size() > 0 ) {
      // Display all the rows...
      PreviewRowsDialog prd =
        new PreviewRowsDialog( shell, Variables.getADefaultVariableSpace(), SWT.NONE, "-", rowMeta, rows );
      prd.setTitleMessage(
        // "Impact analyses"
        // "Result of analyses:"
        BaseMessages.getString( PKG, "Spoon.Dialog.ImpactAnalyses.Title" ), BaseMessages.getString(
          PKG, "Spoon.Dialog.ImpactAnalyses.Message" ) );
      prd.open();
    } else {
      MessageBox mb = new MessageBox( shell, SWT.OK | SWT.ICON_INFORMATION );
      if ( transGraph.isImpactFinished() ) {
        // "As far as I can tell, this transformation has no impact on any database."
        mb.setMessage( BaseMessages.getString( PKG, "Spoon.Dialog.TransformationNoImpactOnDatabase.Message" ) );
      } else {
        // "Please run the impact analyses first on this transformation."
        mb.setMessage( BaseMessages.getString( PKG, "Spoon.Dialog.RunImpactAnalysesFirst.Message" ) );
      }
      mb.setText( BaseMessages.getString( PKG, "Spoon.Dialog.ImpactAnalyses.Title" ) ); // Impact
      mb.open();
    }
  }

  public void toClipboard( String clipText ) {
    try {
      GUIResource.getInstance().toClipboard( clipText );
    } catch ( Throwable e ) {
      new ErrorDialog(
        shell, BaseMessages.getString( PKG, "Spoon.Dialog.ExceptionCopyToClipboard.Title" ), BaseMessages
          .getString( PKG, "Spoon.Dialog.ExceptionCopyToClipboard.Message" ), e );
    }
  }

  public String fromClipboard() {
    try {
      return GUIResource.getInstance().fromClipboard();
    } catch ( Throwable e ) {
      new ErrorDialog(
        shell, BaseMessages.getString( PKG, "Spoon.Dialog.ExceptionPasteFromClipboard.Title" ), BaseMessages
          .getString( PKG, "Spoon.Dialog.ExceptionPasteFromClipboard.Message" ), e );
      return null;
    }
  }

  /**
   * Paste transformation from the clipboard...
   *
   */
  public void pasteTransformation() {

    if ( RepositorySecurityUI.verifyOperations( shell, rep,
        RepositoryOperation.MODIFY_TRANSFORMATION, RepositoryOperation.EXECUTE_TRANSFORMATION ) ) {
      return;
    }

    if ( log.isDetailed() ) {
      // "Paste transformation from the clipboard!"
      log.logDetailed( BaseMessages.getString( PKG, "Spoon.Log.PasteTransformationFromClipboard" ) );
    }
    String xml = fromClipboard();
    try {
      Document doc = XMLHandler.loadXMLString( xml );

      TransMeta transMeta = new TransMeta( XMLHandler.getSubNode( doc, TransMeta.XML_TAG ), rep );
      setTransMetaVariables( transMeta );
      addTransGraph( transMeta ); // create a new tab
      sharedObjectsFileMap.put( transMeta.getSharedObjects().getFilename(), transMeta.getSharedObjects() );
      refreshGraph();
      refreshTree();
    } catch ( KettleException e ) {
      new ErrorDialog(
        shell, BaseMessages.getString( PKG, "Spoon.Dialog.ErrorPastingTransformation.Title" ), BaseMessages
          .getString( PKG, "Spoon.Dialog.ErrorPastingTransformation.Message" ), e );
    }
  }

  /**
   * Paste job from the clipboard...
   *
   */
  public void pasteJob() {

    if ( RepositorySecurityUI.verifyOperations( shell, rep,
        RepositoryOperation.MODIFY_JOB, RepositoryOperation.EXECUTE_JOB ) ) {
      return;
    }

    String xml = fromClipboard();
    try {
      Document doc = XMLHandler.loadXMLString( xml );
      JobMeta jobMeta = new JobMeta( XMLHandler.getSubNode( doc, JobMeta.XML_TAG ), rep, this );
      addJobGraph( jobMeta ); // create a new tab
      refreshGraph();
      refreshTree();
    } catch ( KettleException e ) {
      new ErrorDialog( shell,
        // Error pasting transformation
        // "An error occurred pasting a transformation from the clipboard"
        BaseMessages.getString( PKG, "Spoon.Dialog.ErrorPastingJob.Title" ), BaseMessages.getString(
          PKG, "Spoon.Dialog.ErrorPastingJob.Message" ), e );
    }
  }

  public void copyTransformation( TransMeta transMeta ) {
    if ( transMeta == null ) {
      return;
    }
    try {
      if ( RepositorySecurityUI.verifyOperations(
          shell, rep, RepositoryOperation.MODIFY_TRANSFORMATION, RepositoryOperation.EXECUTE_TRANSFORMATION ) ) {
        return;
      }

      toClipboard( XMLHandler.getXMLHeader() + transMeta.getXML() );
    } catch ( Exception ex ) {
      new ErrorDialog( getShell(), "Error", "Error encoding to XML", ex );
    }
  }

  public void copyJob( JobMeta jobMeta ) {
    if ( jobMeta == null ) {
      return;
    }
    if ( RepositorySecurityUI.verifyOperations(
        shell, rep, RepositoryOperation.MODIFY_JOB, RepositoryOperation.EXECUTE_JOB ) ) {
      return;
    }

    toClipboard( XMLHandler.getXMLHeader() + jobMeta.getXML() );
  }

  public void copyTransformationImage( TransMeta transMeta ) {
    TransGraph transGraph = delegates.trans.findTransGraphOfTransformation( transMeta );
    if ( transGraph == null ) {
      return;
    }

    Clipboard clipboard = GUIResource.getInstance().getNewClipboard();

    Point area = transMeta.getMaximum();
    Image image = transGraph.getTransformationImage( Display.getCurrent(), area.x, area.y, 1.0f );
    clipboard.setContents(
      new Object[] { image.getImageData() }, new Transfer[] { ImageDataTransfer.getInstance() } );
  }

  /**
   * @return Either a TransMeta or JobMeta object
   */
  public HasDatabasesInterface getActiveHasDatabasesInterface() {
    TransMeta transMeta = getActiveTransformation();
    if ( transMeta != null ) {
      return transMeta;
    }
    return getActiveJob();
  }

  /**
   * Shows a wizard that creates a new database connection...
   *
   */
  public void createDatabaseWizard() {
    HasDatabasesInterface hasDatabasesInterface = getActiveHasDatabasesInterface();
    if ( hasDatabasesInterface == null ) {
      return; // nowhere to put the new database
    }

    CreateDatabaseWizard cdw = new CreateDatabaseWizard();
    DatabaseMeta newDBInfo = cdw.createAndRunDatabaseWizard( shell, props, hasDatabasesInterface.getDatabases() );
    if ( newDBInfo != null ) { // finished
      hasDatabasesInterface.addDatabase( newDBInfo );
      refreshTree();
      refreshGraph();
    }
  }

  public List<DatabaseMeta> getActiveDatabases() {
    Map<String, DatabaseMeta> map = new Hashtable<String, DatabaseMeta>();

    HasDatabasesInterface hasDatabasesInterface = getActiveHasDatabasesInterface();
    if ( hasDatabasesInterface != null ) {
      for ( int i = 0; i < hasDatabasesInterface.nrDatabases(); i++ ) {
        map.put( hasDatabasesInterface.getDatabase( i ).getName(), hasDatabasesInterface.getDatabase( i ) );
      }
    }
    if ( rep != null ) {
      try {
        List<DatabaseMeta> repDBs = rep.readDatabases();
        for ( DatabaseMeta databaseMeta : repDBs ) {
          map.put( databaseMeta.getName(), databaseMeta );
        }
      } catch ( Exception e ) {
        log.logError( "Unexpected error reading databases from the repository: " + e.toString() );
        log.logError( Const.getStackTracker( e ) );
      }
    }

    List<DatabaseMeta> databases = new ArrayList<DatabaseMeta>();
    databases.addAll( map.values() );

    return databases;
  }

  /**
   * Create a transformation that extracts tables & data from a database.
   * <p>
   * <p>
   *
   * 0) Select the database to rip
   * <p>
   * 1) Select the table in the database to copy
   * <p>
   * 2) Select the database to dump to
   * <p>
   * 3) Select the repository directory in which it will end up
   * <p>
   * 4) Select a name for the new transformation
   * <p>
   * 6) Create 1 transformation for the selected table
   * <p>
   */
  public void copyTableWizard() {
    List<DatabaseMeta> databases = getActiveDatabases();
    if ( databases.size() == 0 ) {
      return; // Nothing to do here
    }

    final CopyTableWizardPage1 page1 = new CopyTableWizardPage1( "1", databases );
    page1.createControl( shell );
    final CopyTableWizardPage2 page2 = new CopyTableWizardPage2( "2" );
    page2.createControl( shell );

    Wizard wizard = new Wizard() {
      public boolean performFinish() {
        return delegates.db.copyTable( page1.getSourceDatabase(), page1.getTargetDatabase(), page2.getSelection() );
      }

      /**
       * @see org.eclipse.jface.wizard.Wizard#canFinish()
       */
      public boolean canFinish() {
        return page2.canFinish();
      }
    };

    wizard.addPage( page1 );
    wizard.addPage( page2 );

    WizardDialog wd = new WizardDialog( shell, wizard );
    WizardDialog.setDefaultImage( GUIResource.getInstance().getImageWizard() );
    wd.setMinimumPageSize( 700, 400 );
    wd.updateSize();
    wd.open();
  }

  public String toString() {
    return APP_NAME;
  }

  public void selectRep( CommandLineOption[] options ) {
    RepositoryMeta repositoryMeta;

    StringBuffer optionRepname = getCommandLineOption( options, "rep" ).getArgument();
    StringBuffer optionFilename = getCommandLineOption( options, "file" ).getArgument();
    StringBuffer optionUsername = getCommandLineOption( options, "user" ).getArgument();
    StringBuffer optionPassword = getCommandLineOption( options, "pass" ).getArgument();

    if ( Const.isEmpty( optionRepname )
      && Const.isEmpty( optionFilename ) && props.showRepositoriesDialogAtStartup() ) {
      if ( log.isBasic() ) {
        // "Asking for repository"
        log.logBasic( BaseMessages.getString( PKG, "Spoon.Log.AskingForRepository" ) );
      }

      loginDialog = new RepositoriesDialog( shell, null, new ILoginCallback() {

        public void onSuccess( Repository repository ) {
          setRepository( repository );
          SpoonPluginManager.getInstance().notifyLifecycleListeners( SpoonLifeCycleEvent.REPOSITORY_CONNECTED );
        }

        public void onError( Throwable t ) {
          onLoginError( t );
        }

        public void onCancel() {
          // do nothing
        }
      } );
      hideSplash();
      loginDialog.show();
      showSplash();
    } else if ( !Const.isEmpty( optionRepname ) && Const.isEmpty( optionFilename ) ) {
      RepositoriesMeta repsInfo = new RepositoriesMeta();
      try {
        repsInfo.readData();
        repositoryMeta = repsInfo.findRepository( optionRepname.toString() );
        if ( repositoryMeta != null && !Const.isEmpty( optionUsername ) && !Const.isEmpty( optionPassword ) ) {
          // Define and connect to the repository...
          Repository repo =
            PluginRegistry
              .getInstance().loadClass( RepositoryPluginType.class, repositoryMeta, Repository.class );
          repo.init( repositoryMeta );
          repo.connect( optionUsername != null ? optionUsername.toString() : null, optionPassword != null
            ? optionPassword.toString() : null );
          setRepository( repo );
        } else {
          if ( !Const.isEmpty( optionUsername ) && !Const.isEmpty( optionPassword ) ) {
            String msg = BaseMessages.getString( PKG, "Spoon.Log.NoRepositoriesDefined" );
            log.logError( msg ); // "No repositories defined on this system."
            MessageBox mb = new MessageBox( shell, SWT.OK | SWT.ICON_ERROR );
            mb.setMessage( BaseMessages.getString( PKG, "Spoon.Error.Repository.NotFound", optionRepname
              .toString() ) );
            mb.setText( BaseMessages.getString( PKG, "Spoon.Error.Repository.NotFound.Title" ) );
            mb.open();
          }

          loginDialog = new RepositoriesDialog( shell, null, new ILoginCallback() {

            public void onSuccess( Repository repository ) {
              setRepository( repository );
              SpoonPluginManager.getInstance().notifyLifecycleListeners( SpoonLifeCycleEvent.REPOSITORY_CONNECTED );
            }

            public void onError( Throwable t ) {
              onLoginError( t );
            }

            public void onCancel() {
              // TODO Auto-generated method stub

            }
          } );
          hideSplash();
          loginDialog.show();
          showSplash();
        }
      } catch ( Exception e ) {
        hideSplash();
        // Eat the exception but log it...
        log.logError( "Error reading repositories xml file", e );
      }
    }
  }

  public void handleStartOptions( CommandLineOption[] options ) {

    // note that at this point the rep object is populated by previous calls

    StringBuffer optionRepname = getCommandLineOption( options, "rep" ).getArgument();
    StringBuffer optionFilename = getCommandLineOption( options, "file" ).getArgument();
    StringBuffer optionDirname = getCommandLineOption( options, "dir" ).getArgument();
    StringBuffer optionTransname = getCommandLineOption( options, "trans" ).getArgument();
    StringBuffer optionJobname = getCommandLineOption( options, "job" ).getArgument();
    // StringBuffer optionUsername = getCommandLineOption(options,
    // "user").getArgument();
    // StringBuffer optionPassword = getCommandLineOption(options,
    // "pass").getArgument();

    try {
      // Read kettle transformation specified on command-line?
      if ( !Const.isEmpty( optionRepname ) || !Const.isEmpty( optionFilename ) ) {
        if ( !Const.isEmpty( optionRepname ) ) {
          if ( rep != null ) {

            if ( Const.isEmpty( optionDirname ) ) {
              optionDirname = new StringBuffer( RepositoryDirectory.DIRECTORY_SEPARATOR );
            }

            // Options /file, /job and /trans are mutually
            // exclusive
            int t =
              ( Const.isEmpty( optionFilename ) ? 0 : 1 )
                + ( Const.isEmpty( optionJobname ) ? 0 : 1 ) + ( Const.isEmpty( optionTransname ) ? 0 : 1 );
            if ( t > 1 ) {
              // "More then one mutually exclusive options /file, /job and /trans are specified."
              log.logError( BaseMessages.getString( PKG, "Spoon.Log.MutuallyExcusive" ) );
            } else if ( t == 1 ) {
              if ( !Const.isEmpty( optionFilename ) ) {
                openFile( optionFilename.toString(), false );
              } else {
                // OK, if we have a specified job or
                // transformation, try to load it...
                // If not, keep the repository logged
                // in.
                RepositoryDirectoryInterface rdi = rep.findDirectory( optionDirname.toString() );
                if ( rdi == null ) {
                  log.logError( BaseMessages.getString( PKG, "Spoon.Log.UnableFindDirectory", optionDirname
                    .toString() ) ); // "Can't find directory ["+dirname+"] in the repository."
                } else {
                  if ( !Const.isEmpty( optionTransname ) ) {
                    TransMeta transMeta =
                      rep.loadTransformation( optionTransname.toString(), rdi, null, true, null ); // reads
                    // last
                    // version
                    transMeta.clearChanged();
                    transMeta.setInternalKettleVariables();
                    addTransGraph( transMeta );
                  } else {
                    // Try to load a specified job
                    // if any
                    JobMeta jobMeta = rep.loadJob( optionJobname.toString(), rdi, null, null ); // reads
                    // last
                    // version
                    jobMeta.clearChanged();
                    jobMeta.setInternalKettleVariables();
                    addJobGraph( jobMeta );
                  }
                }
              }
            }
          } else {
            // "No repositories defined on this system."
            log.logError( BaseMessages.getString( PKG, "Spoon.Log.NoRepositoriesDefined" ) );
          }
        } else if ( !Const.isEmpty( optionFilename ) ) {
          openFile( optionFilename.toString(), false );
        }
      }
    } catch ( KettleException ke ) {
      hideSplash();
      log.logError( BaseMessages.getString( PKG, "Spoon.Log.ErrorOccurred" ) + Const.CR + ke.getMessage() );
      log.logError( Const.getStackTracker( ke ) );
      // do not just eat the exception
      new ErrorDialog( shell, BaseMessages.getString( PKG, "Spoon.Log.ErrorOccurred" ), BaseMessages.getString(
        PKG, "Spoon.Log.ErrorOccurred" )
        + Const.CR + ke.getMessage(), ke );
      rep = null;
    }
  }

  private void loadLastUsedFiles() {
    if ( props.openLastFile() ) {
      if ( log.isDetailed() ) {
        // "Trying to open the last file used."
        log.logDetailed( BaseMessages.getString( PKG, "Spoon.Log.TryingOpenLastUsedFile" ) );
      }

      List<LastUsedFile> lastUsedFiles = props.getOpenTabFiles();
      for ( LastUsedFile lastUsedFile : lastUsedFiles ) {
        try {
          if ( !lastUsedFile.isSourceRepository()
            || lastUsedFile.isSourceRepository() && rep != null
            && rep.getName().equals( lastUsedFile.getRepositoryName() ) ) {
            loadLastUsedFile( lastUsedFile, rep == null ? null : rep.getName(), false );
          }
        } catch ( Exception e ) {
          hideSplash();
          new ErrorDialog(
            shell, BaseMessages.getString( PKG, "Spoon.LoadLastUsedFile.Exception.Title" ), BaseMessages
              .getString( PKG, "Spoon.LoadLastUsedFile.Exception.Message", lastUsedFile.toString() ), e );
        }
      }
    }
  }

  public void start( CommandLineOption[] options ) throws KettleException {

    // Show the repository connection dialog
    //
    selectRep( options );

    // Read the start option parameters
    //
    handleStartOptions( options );

    // Load the last loaded files
    //
    loadLastUsedFiles();

    // Enable menus based on whether user was able to login or not
    //
    enableMenus();

    // enable perspective switching
    SpoonPerspectiveManager.getInstance().setForcePerspective( false );

    if ( props.showTips() ) {
      TipsDialog tip = new TipsDialog( shell );

      hideSplash();
      tip.open();
    }
    if ( splash != null ) {
      splash.dispose();
      splash = null;
    }

    // If we are a MILESTONE or RELEASE_CANDIDATE
    if ( !ValueMeta.convertStringToBoolean( System.getProperty( "KETTLE_HIDE_DEVELOPMENT_VERSION_WARNING", "N" ) )
      && Const.RELEASE.equals( Const.ReleaseType.MILESTONE ) ) {

      // display the same warning message
      MessageBox dialog = new MessageBox( shell, SWT.ICON_WARNING );
      dialog.setText( BaseMessages.getString( PKG, "Spoon.Warning.DevelopmentRelease.Title" ) );
      dialog.setMessage( BaseMessages.getString(
        PKG, "Spoon.Warning.DevelopmentRelease.Message", Const.CR, BuildVersion.getInstance().getVersion() ) );
      dialog.open();
    }
  }

  private void waitForDispose() {

    boolean retryAfterError; // Enable the user to retry and
    // continue after fatal error
    do {
      retryAfterError = false; // reset to false after error otherwise
      // it will loop forever after
      // closing Spoon
      try {

        while ( getShell() != null && !getShell().isDisposed() ) {
          if ( !readAndDispatch() ) {
            sleep();
          }
        }
      } catch ( Throwable e ) {
        // "An unexpected error occurred in Spoon: probable cause: please close all windows before stopping Spoon! "
        log.logError( BaseMessages.getString( PKG, "Spoon.Log.UnexpectedErrorOccurred" )
          + Const.CR + e.getMessage() );
        log.logError( Const.getStackTracker( e ) );
        try {
          new ErrorDialog( shell, BaseMessages.getString( PKG, "Spoon.Log.UnexpectedErrorOccurred" ), BaseMessages
            .getString( PKG, "Spoon.Log.UnexpectedErrorOccurred" )
            + Const.CR + e.getMessage(), e );
          // Retry dialog
          MessageBox mb = new MessageBox( shell, SWT.ICON_QUESTION | SWT.NO | SWT.YES );
          mb.setText( BaseMessages.getString( PKG, "Spoon.Log.UnexpectedErrorRetry.Titel" ) );
          mb.setMessage( BaseMessages.getString( PKG, "Spoon.Log.UnexpectedErrorRetry.Message" ) );
          if ( mb.open() == SWT.YES ) {
            retryAfterError = true;
          }
        } catch ( Throwable e1 ) {
          // When the opening of a dialog crashed, we can not do
          // anything more here
        }
      }
    } while ( retryAfterError );
    if ( !display.isDisposed() ) {
      display.update();
    }
    dispose();
    if ( log.isBasic() ) {
      log.logBasic( APP_NAME + " " + BaseMessages.getString( PKG, "Spoon.Log.AppHasEnded" ) ); // " has ended."
    }

    // Close the logfile
    if ( fileLoggingEventListener != null ) {
      try {
        fileLoggingEventListener.close();
      } catch ( Exception e ) {
        LogChannel.GENERAL.logError( "Error closing logging file", e );
      }
      KettleLogStore.getAppender().removeLoggingEventListener( fileLoggingEventListener );
    }
  }

  // public Splash splash;

  // public CommandLineOption options[];

  public static CommandLineOption getCommandLineOption( CommandLineOption[] options, String opt ) {
    for ( CommandLineOption option : options ) {
      if ( option.getOption().equals( opt ) ) {
        return option;
      }
    }
    return null;
  }

  public static CommandLineOption[] getCommandLineArgs( List<String> args ) {

    CommandLineOption[] clOptions =
      new CommandLineOption[] {
        new CommandLineOption( "rep", "Repository name", new StringBuffer() ),
        new CommandLineOption( "user", "Repository username", new StringBuffer() ),
        new CommandLineOption( "pass", "Repository password", new StringBuffer() ),
        new CommandLineOption( "job", "The name of the job to launch", new StringBuffer() ),
        new CommandLineOption( "trans", "The name of the transformation to launch", new StringBuffer() ),
        new CommandLineOption( "dir", "The directory (don't forget the leading /)", new StringBuffer() ),
        new CommandLineOption( "file", "The filename (Transformation in XML) to launch", new StringBuffer() ),
        new CommandLineOption(
          "level", "The logging level (Basic, Detailed, Debug, Rowlevel, Error, Nothing)",
          new StringBuffer() ),
        new CommandLineOption( "logfile", "The logging file to write to", new StringBuffer() ),
        new CommandLineOption(
          "log", "The logging file to write to (deprecated)", new StringBuffer(), false, true ),
        new CommandLineOption( "perspective", "The perspective to start in", new StringBuffer(), false, true ) };

    // start with the default logger until we find out otherwise
    //
    log = new LogChannel( APP_NAME );

    // Parse the options...
    if ( !CommandLineOption.parseArguments( args, clOptions, log ) ) {
      log.logError( "Command line option not understood" );
      System.exit( 8 );
    }

    String kettleRepname = Const.getEnvironmentVariable( "KETTLE_REPOSITORY", null );
    String kettleUsername = Const.getEnvironmentVariable( "KETTLE_USER", null );
    String kettlePassword = Const.getEnvironmentVariable( "KETTLE_PASSWORD", null );

    if ( !Const.isEmpty( kettleRepname ) ) {
      clOptions[0].setArgument( new StringBuffer( kettleRepname ) );
    }
    if ( !Const.isEmpty( kettleUsername ) ) {
      clOptions[1].setArgument( new StringBuffer( kettleUsername ) );
    }
    if ( !Const.isEmpty( kettlePassword ) ) {
      clOptions[2].setArgument( new StringBuffer( kettlePassword ) );
    }

    return clOptions;
  }

  private void loadLastUsedFile( LastUsedFile lastUsedFile, String repositoryName ) throws KettleException {
    loadLastUsedFile( lastUsedFile, repositoryName, true );
  }

  private void loadLastUsedFile(
      LastUsedFile lastUsedFile, String repositoryName, boolean trackIt ) throws KettleException {
    boolean useRepository = repositoryName != null;
    // Perhaps we need to connect to the repository?
    //
    if ( lastUsedFile.isSourceRepository() ) {
      if ( !Const.isEmpty( lastUsedFile.getRepositoryName() ) ) {
        if ( useRepository && !lastUsedFile.getRepositoryName().equalsIgnoreCase( repositoryName ) ) {
          // We just asked...
          useRepository = false;
        }
      }
    }

    if ( useRepository && lastUsedFile.isSourceRepository() ) {
      if ( rep != null ) { // load from this repository...
        if ( rep.getName().equalsIgnoreCase( lastUsedFile.getRepositoryName() ) ) {
          RepositoryDirectoryInterface rdi = rep.findDirectory( lastUsedFile.getDirectory() );
          if ( rdi != null ) {
            // Are we loading a transformation or a job?
            if ( lastUsedFile.isTransformation() ) {
              if ( log.isDetailed() ) {
                // "Auto loading transformation ["+lastfiles[0]+"] from repository directory ["+lastdirs[0]+"]"
                log.logDetailed( BaseMessages.getString( PKG, "Spoon.Log.AutoLoadingTransformation", lastUsedFile
                  .getFilename(), lastUsedFile.getDirectory() ) );
              }
              TransLoadProgressDialog tlpd =
                new TransLoadProgressDialog( shell, rep, lastUsedFile.getFilename(), rdi, null );
              TransMeta transMeta = tlpd.open();
              if ( transMeta != null ) {
                if ( trackIt ) {
                  props.addLastFile( LastUsedFile.FILE_TYPE_TRANSFORMATION, lastUsedFile.getFilename(), rdi
                    .getPath(), true, rep.getName() );
                }
                // transMeta.setFilename(lastUsedFile.getFilename());
                transMeta.clearChanged();
                addTransGraph( transMeta );
                refreshTree();
              }
            } else if ( lastUsedFile.isJob() ) {
              JobLoadProgressDialog progressDialog =
                new JobLoadProgressDialog( shell, rep, lastUsedFile.getFilename(), rdi, null );
              JobMeta jobMeta = progressDialog.open();
              if ( jobMeta != null ) {
                if ( trackIt ) {
                  props.addLastFile(
                    LastUsedFile.FILE_TYPE_JOB, lastUsedFile.getFilename(), rdi.getPath(), true, rep
                      .getName() );
                }
                jobMeta.clearChanged();
                addJobGraph( jobMeta );
              }
            }
            refreshTree();
          }
        }
      }
    }

    if ( !lastUsedFile.isSourceRepository() && !Const.isEmpty( lastUsedFile.getFilename() ) ) {
      if ( lastUsedFile.isTransformation() ) {
        openFile( lastUsedFile.getFilename(), false );
      }
      if ( lastUsedFile.isJob() ) {
        openFile( lastUsedFile.getFilename(), false );
      }
      refreshTree();
    }
  }

  /**
   * Create a new SelectValues step in between this step and the previous. If the previous fields are not there, no
   * mapping can be made, same with the required fields.
   *
   * @param stepMeta
   *          The target step to map against.
   */
  // retry of required fields acquisition
  public void generateFieldMapping( TransMeta transMeta, StepMeta stepMeta ) {
    try {
      if ( stepMeta != null ) {
        StepMetaInterface smi = stepMeta.getStepMetaInterface();
        RowMetaInterface targetFields = smi.getRequiredFields( transMeta );
        RowMetaInterface sourceFields = transMeta.getPrevStepFields( stepMeta );

        // Build the mapping: let the user decide!!
        String[] source = sourceFields.getFieldNames();
        for ( int i = 0; i < source.length; i++ ) {
          ValueMetaInterface v = sourceFields.getValueMeta( i );
          source[i] += EnterMappingDialog.STRING_ORIGIN_SEPARATOR + v.getOrigin() + ")";
        }
        String[] target = targetFields.getFieldNames();

        EnterMappingDialog dialog = new EnterMappingDialog( shell, source, target );
        List<SourceToTargetMapping> mappings = dialog.open();
        if ( mappings != null ) {
          // OK, so we now know which field maps where.
          // This allows us to generate the mapping using a
          // SelectValues Step...
          SelectValuesMeta svm = new SelectValuesMeta();
          svm.allocate( mappings.size(), 0, 0 );

          //CHECKSTYLE:Indentation:OFF
          for ( int i = 0; i < mappings.size(); i++ ) {
            SourceToTargetMapping mapping = mappings.get( i );
            svm.getSelectName()[i] = sourceFields.getValueMeta( mapping.getSourcePosition() ).getName();
            svm.getSelectRename()[i] = target[mapping.getTargetPosition()];
            svm.getSelectLength()[i] = -1;
            svm.getSelectPrecision()[i] = -1;
          }
          // a new comment. Sincerely yours CO ;)
          // Now that we have the meta-data, create a new step info object
          String stepName = stepMeta.getName() + " Mapping";
          stepName = transMeta.getAlternativeStepname( stepName ); // if
          // it's already there, rename it.

          StepMeta newStep = new StepMeta( "SelectValues", stepName, svm );
          newStep.setLocation( stepMeta.getLocation().x + 20, stepMeta.getLocation().y + 20 );
          newStep.setDraw( true );

          transMeta.addStep( newStep );
          addUndoNew( transMeta, new StepMeta[] { newStep }, new int[] { transMeta.indexOfStep( newStep ) } );

          // Redraw stuff...
          refreshTree();
          refreshGraph();
        }
      } else {
        throw new KettleException( "There is no target to do a field mapping against!" );
      }
    } catch ( KettleException e ) {
      new ErrorDialog(
        shell, "Error creating mapping",
        "There was an error when Kettle tried to generate a field mapping against the target step", e );
    }
  }

  public boolean isDefinedSchemaExist( String[] schemaNames ) {
    // Before we start, check if there are any partition schemas defined...
    if ( ( schemaNames == null ) || ( schemaNames.length == 0 ) ) {
      MessageBox box = new MessageBox( shell, SWT.ICON_ERROR | SWT.OK );
      box.setText( "Create a partition schema" );
      box.setMessage( "You first need to create one or more partition schemas in "
        + "the transformation settings dialog before you can select one!" );
      box.open();
      return false;
    }
    return true;
  }

  public void editPartitioning( TransMeta transMeta, StepMeta stepMeta ) {
    String[] schemaNames;
    try {
      schemaNames = pickupPartitionSchemaNames( transMeta );
    } catch ( KettleException e ) {
      new ErrorDialog( shell,
        BaseMessages.getString( PKG, "Spoon.ErrorDialog.Title" ),
        BaseMessages.getString( PKG, "Spoon.ErrorDialog.ErrorFetchingFromRepo.PartitioningSchemas" ),
        e
      );
      return;
    }
    try {
      /*Check if Partition schema has already defined*/
      if ( isDefinedSchemaExist( schemaNames ) ) {

        /*Prepare settings for Method selection*/
        PluginRegistry registry = PluginRegistry.getInstance();
        List<PluginInterface> plugins = registry.getPlugins( PartitionerPluginType.class );
        int exactSize = StepPartitioningMeta.methodDescriptions.length + plugins.size();
        PartitionSettings settings = new PartitionSettings( exactSize, transMeta, stepMeta, this );
        settings.fillOptionsAndCodesByPlugins( plugins );

        /*Method selection*/
        PartitionMethodSelector methodSelector = new PartitionMethodSelector();
        String partitionMethodDescription =
          methodSelector.askForPartitionMethod( shell, settings );
        if ( !StringUtil.isEmpty( partitionMethodDescription ) ) {
          String method = settings.getMethodByMethodDescription( partitionMethodDescription );
          int methodType = StepPartitioningMeta.getMethodType( method );

          settings.updateMethodType( methodType );
          settings.updateMethod( method );

          /*Schema selection*/
          MethodProcessor methodProcessor = MethodProcessorFactory.create( methodType );
          methodProcessor.schemaSelection( settings, shell, delegates );
        }
        addUndoChange( settings.getTransMeta(), new StepMeta[] { settings.getBefore() },
          new StepMeta[] { settings.getAfter() }, new int[] { settings.getTransMeta()
            .indexOfStep( settings.getStepMeta() ) }
        );
        refreshGraph();
      }
    } catch ( Exception e ) {
      new ErrorDialog(
        shell, "Error",
        "There was an unexpected error while editing the partitioning method specifics:", e );
    }
  }

  /**
   * Select a clustering schema for this step.
   *
   * @param stepMeta
   *          The step to set the clustering schema for.
   */
  public void editClustering( TransMeta transMeta, StepMeta stepMeta ) {
    editClustering( transMeta, Collections.singletonList( stepMeta ) );
  }


  private String[] pickupClusterSchemas( TransMeta transMeta ) throws KettleException {
    return ( rep == null ) ? transMeta.getClusterSchemaNames() : rep.getClusterNames( false );
  }

  /**
   * Select a clustering schema for this step.
   *
   * @param stepMetas The steps (at least one!) to set the clustering schema for.
   */
  public void editClustering( TransMeta transMeta, List<StepMeta> stepMetas ) {
    String[] clusterSchemaNames;
    try {
      clusterSchemaNames = pickupClusterSchemas( transMeta );
    } catch ( KettleException e ) {
      new ErrorDialog( shell,
        BaseMessages.getString( PKG, "Spoon.ErrorDialog.Title" ),
        BaseMessages.getString( PKG, "Spoon.ErrorDialog.ErrorFetchingFromRepo.ClusterSchemas" ),
        e
      );

      return;
    }

    StepMeta stepMeta = stepMetas.get( 0 );
    int idx = -1;
    if ( stepMeta.getClusterSchema() != null ) {
      idx = transMeta.getClusterSchemas().indexOf( stepMeta.getClusterSchema() );
    }

    EnterSelectionDialog dialog = new EnterSelectionDialog(
      shell,
      clusterSchemaNames,
      BaseMessages.getString( PKG, "Spoon.Dialog.SelectClusteringSchema.Title" ),
      BaseMessages.getString( PKG, "Spoon.Dialog.SelectClusteringSchema.Message" )
    );
    String schemaName = dialog.open( idx );

    if ( schemaName == null ) {
      for ( StepMeta step : stepMetas ) {
        step.setClusterSchema( null );
      }
    } else {
      ClusterSchema clusterSchema = transMeta.findClusterSchema( schemaName );
      for ( StepMeta step : stepMetas ) {
        step.setClusterSchema( clusterSchema );
      }
    }

    refreshTree();
    refreshGraph();
  }

  public void createKettleArchive( TransMeta transMeta ) {
    if ( transMeta == null ) {
      return;
    }
    JarfileGenerator.generateJarFile( transMeta );
  }

  /**
   * This creates a new partitioning schema, edits it and adds it to the transformation metadata
   *
   */
  public void newPartitioningSchema( TransMeta transMeta ) {
    PartitionSchema partitionSchema = new PartitionSchema();

    PartitionSchemaDialog dialog =
      new PartitionSchemaDialog( shell, partitionSchema, transMeta.getDatabases(), transMeta );
    if ( dialog.open() ) {
      transMeta.getPartitionSchemas().add( partitionSchema );

      if ( rep != null ) {
        try {
          if ( !rep.getSecurityProvider().isReadOnly() ) {
            rep.save( partitionSchema, Const.VERSION_COMMENT_INITIAL_VERSION, null );
          } else {
            throw new KettleException( BaseMessages.getString(
              PKG, "Spoon.Dialog.Exception.ReadOnlyRepositoryUser" ) );
          }
        } catch ( KettleException e ) {
          new ErrorDialog(
            getShell(), BaseMessages.getString( PKG, "Spoon.Dialog.ErrorSavingPartition.Title" ), BaseMessages
              .getString( PKG, "Spoon.Dialog.ErrorSavingPartition.Message", partitionSchema.getName() ), e );
        }
      }

      refreshTree();
    }
  }

  private void editPartitionSchema( TransMeta transMeta, PartitionSchema partitionSchema ) {
    PartitionSchemaDialog dialog =
      new PartitionSchemaDialog( shell, partitionSchema, transMeta.getDatabases(), transMeta );
    if ( dialog.open() ) {
      refreshTree();
    }
  }

  private void delPartitionSchema( TransMeta transMeta, PartitionSchema partitionSchema ) {
    try {
      if ( rep != null && partitionSchema.getObjectId() != null ) {
        // remove the partition schema from the repository too...
        rep.deletePartitionSchema( partitionSchema.getObjectId() );
      }

      int idx = transMeta.getPartitionSchemas().indexOf( partitionSchema );
      transMeta.getPartitionSchemas().remove( idx );
      refreshTree();
    } catch ( KettleException e ) {
      new ErrorDialog(
        shell, BaseMessages.getString( PKG, "Spoon.Dialog.ErrorDeletingClusterSchema.Title" ), BaseMessages
          .getString( PKG, "Spoon.Dialog.ErrorDeletingClusterSchema.Message" ), e );
    }
  }

  /**
   * This creates a new clustering schema, edits it and adds it to the transformation metadata
   *
   */
  public void newClusteringSchema( TransMeta transMeta ) {
    ClusterSchema clusterSchema = new ClusterSchema();

    ClusterSchemaDialog dialog = new ClusterSchemaDialog( shell, clusterSchema, transMeta.getSlaveServers() );
    if ( dialog.open() ) {
      transMeta.getClusterSchemas().add( clusterSchema );

      if ( rep != null ) {
        try {
          if ( !rep.getSecurityProvider().isReadOnly() ) {
            rep.save( clusterSchema, Const.VERSION_COMMENT_INITIAL_VERSION, null );
          } else {
            throw new KettleException( BaseMessages.getString(
              PKG, "Spoon.Dialog.Exception.ReadOnlyRepositoryUser" ) );
          }
        } catch ( KettleException e ) {
          new ErrorDialog(
            getShell(), BaseMessages.getString( PKG, "Spoon.Dialog.ErrorSavingCluster.Title" ), BaseMessages
              .getString( PKG, "Spoon.Dialog.ErrorSavingCluster.Message", clusterSchema.getName() ), e );
        }
      }

      refreshTree();
    }
  }

  private void editClusterSchema( TransMeta transMeta, ClusterSchema clusterSchema ) {
    ClusterSchemaDialog dialog = new ClusterSchemaDialog( shell, clusterSchema, transMeta.getSlaveServers() );
    if ( dialog.open() ) {
      refreshTree();
    }
  }

  private void delClusterSchema( TransMeta transMeta, ClusterSchema clusterSchema ) {
    try {
      if ( rep != null && clusterSchema.getObjectId() != null ) {
        // remove the partition schema from the repository too...
        rep.deleteClusterSchema( clusterSchema.getObjectId() );
      }

      int idx = transMeta.getClusterSchemas().indexOf( clusterSchema );
      transMeta.getClusterSchemas().remove( idx );
      refreshTree();
    } catch ( KettleException e ) {
      new ErrorDialog(
        shell, BaseMessages.getString( PKG, "Spoon.Dialog.ErrorDeletingPartitionSchema.Title" ), BaseMessages
          .getString( PKG, "Spoon.Dialog.ErrorDeletingPartitionSchema.Message" ), e );
    }
  }

  /**
   * This creates a slave server, edits it and adds it to the transformation metadata
   *
   */
  public void newSlaveServer( HasSlaveServersInterface hasSlaveServersInterface ) {
    delegates.slaves.newSlaveServer( hasSlaveServersInterface );
  }

  public void delSlaveServer( HasSlaveServersInterface hasSlaveServersInterface, SlaveServer slaveServer ) {
    try {
      delegates.slaves.delSlaveServer( hasSlaveServersInterface, slaveServer );
    } catch ( KettleException e ) {
      new ErrorDialog( shell, BaseMessages.getString( PKG, "Spoon.Dialog.ErrorDeletingSlave.Title" ), BaseMessages
        .getString( PKG, "Spoon.Dialog.ErrorDeletingSlave.Message" ), e );
    }
  }

  /**
   * Sends transformation to slave server
   *
   * @param executionConfiguration
   */
  public void sendTransformationXMLToSlaveServer( TransMeta transMeta,
    TransExecutionConfiguration executionConfiguration ) {
    try {
      Trans.sendToSlaveServer( transMeta, executionConfiguration, rep, metaStore );
    } catch ( Exception e ) {
      new ErrorDialog( shell, "Error", "Error sending transformation to server", e );
    }
  }

  public void runFile() {
    executeFile( true, false, false, false, false, null, false );
  }

  public void replayTransformation() {
    TransExecutionConfiguration tc = this.getTransExecutionConfiguration();
    executeFile(
      tc.isExecutingLocally(), tc.isExecutingRemotely(), tc.isExecutingClustered(), false, false, new Date(),
      false );
  }

  public void previewFile() {
    executeFile( true, false, false, true, false, null, true );
  }

  public void debugFile() {
    executeFile( true, false, false, false, true, null, true );
  }

  public void executeFile( boolean local, boolean remote, boolean cluster, boolean preview, boolean debug,
    Date replayDate, boolean safe ) {

    TransMeta transMeta = getActiveTransformation();
    if ( transMeta != null ) {
      executeTransformation(
        transMeta, local, remote, cluster, preview, debug, replayDate, safe, transExecutionConfiguration
          .getLogLevel() );
    }

    JobMeta jobMeta = getActiveJob();
    if ( jobMeta != null ) {
      executeJob( jobMeta, local, remote, replayDate, safe, null, 0 );
    }

  }

  public void executeTransformation( final TransMeta transMeta, final boolean local, final boolean remote,
    final boolean cluster, final boolean preview, final boolean debug, final Date replayDate,
    final boolean safe, final LogLevel logLevel ) {

    if ( RepositorySecurityUI.verifyOperations( shell, rep, RepositoryOperation.EXECUTE_TRANSFORMATION ) ) {
      return;
    }

    Thread thread = new Thread() {
      public void run() {
        getDisplay().asyncExec( new Runnable() {
          public void run() {
            try {
              delegates.trans.executeTransformation(
                transMeta, local, remote, cluster, preview, debug, replayDate, safe, logLevel );
            } catch ( Exception e ) {
              new ErrorDialog(
                shell, "Execute transformation", "There was an error during transformation execution", e );
            }
          }
        } );
      }
    };
    thread.start();
  }

  public void executeJob( JobMeta jobMeta, boolean local, boolean remote, Date replayDate, boolean safe,
    String startCopyName, int startCopyNr ) {

    if ( RepositorySecurityUI.verifyOperations( shell, rep, RepositoryOperation.EXECUTE_JOB ) ) {
      return;
    }

    try {
      delegates.jobs.executeJob( jobMeta, local, remote, replayDate, safe, startCopyName, startCopyNr );
    } catch ( Exception e ) {
      new ErrorDialog( shell, "Execute job", "There was an error during job execution", e );
    }

  }

  public void addSpoonSlave( SlaveServer slaveServer ) {
    delegates.slaves.addSpoonSlave( slaveServer );
  }

  public void addJobHistory( JobMeta jobMeta, boolean select ) {
    JobGraph activeJobGraph = getActiveJobGraph();
    if ( activeJobGraph != null ) {
      activeJobGraph.jobHistoryDelegate.addJobHistory();
    }

    // delegates.jobs.addJobHistory(jobMeta, select);
  }

  public void paste() {
    String clipContent = fromClipboard();
    if ( clipContent != null ) {
      // Load the XML
      //
      try {
        Document document = XMLHandler.loadXMLString( clipContent );

        boolean transformation = XMLHandler.getSubNode( document, TransMeta.XML_TAG ) != null;
        boolean job = XMLHandler.getSubNode( document, JobMeta.XML_TAG ) != null;
        boolean steps = XMLHandler.getSubNode( document, Spoon.XML_TAG_TRANSFORMATION_STEPS ) != null;
        boolean jobEntries = XMLHandler.getSubNode( document, Spoon.XML_TAG_JOB_JOB_ENTRIES ) != null;

        if ( transformation ) {
          pasteTransformation();
        } else if ( job ) {
          pasteJob();
        } else if ( steps ) {
          TransGraph transGraph = getActiveTransGraph();
          if ( transGraph != null && transGraph.getLastMove() != null ) {
            pasteXML( transGraph.getManagedObject(), clipContent, transGraph.screen2real(
              transGraph.getLastMove().x, transGraph.getLastMove().y ) );
          }
        } else if ( jobEntries ) {
          JobGraph jobGraph = getActiveJobGraph();
          if ( jobGraph != null && jobGraph.getLastMove() != null ) {
            pasteXML( jobGraph.getManagedObject(), clipContent, jobGraph.getLastMove() );
          }

        }
      } catch ( KettleXMLException e ) {
        log.logError( "Unable to paste", e );
      }
    }

  }

  public JobEntryCopy newJobEntry( JobMeta jobMeta, String typeDesc, boolean openit ) {
    return delegates.jobs.newJobEntry( jobMeta, typeDesc, openit );
  }

  public JobEntryDialogInterface getJobEntryDialog( JobEntryInterface jei, JobMeta jobMeta ) {

    return delegates.jobs.getJobEntryDialog( jei, jobMeta );
  }

  public StepDialogInterface getStepEntryDialog( StepMetaInterface stepMeta, TransMeta transMeta, String stepName ) {
    try {
      return delegates.steps.getStepDialog( stepMeta, transMeta, stepName );
    } catch ( Throwable t ) {
      log.logError( "Could not create dialog for " + stepMeta.getDialogClassName(), t );
    }
    return null;
  }

  public void editJobEntry( JobMeta jobMeta, JobEntryCopy je ) {
    delegates.jobs.editJobEntry( jobMeta, je );
  }

  public void deleteJobEntryCopies( JobMeta jobMeta, JobEntryCopy jobEntry ) {
    delegates.jobs.deleteJobEntryCopies( jobMeta, jobEntry );
  }

  public void pasteXML( JobMeta jobMeta, String clipContent, Point loc ) {
    if ( RepositorySecurityUI.verifyOperations( shell, rep,
        RepositoryOperation.MODIFY_JOB, RepositoryOperation.EXECUTE_JOB ) ) {
      return;
    }
    delegates.jobs.pasteXML( jobMeta, clipContent, loc );
  }

  public void newJobHop( JobMeta jobMeta, JobEntryCopy fr, JobEntryCopy to ) {
    delegates.jobs.newJobHop( jobMeta, fr, to );
  }

  /**
   * Create a job that extracts tables & data from a database.
   * <p>
   * <p>
   *
   * 0) Select the database to rip
   * <p>
   * 1) Select the tables in the database to rip
   * <p>
   * 2) Select the database to dump to
   * <p>
   * 3) Select the repository directory in which it will end up
   * <p>
   * 4) Select a name for the new job
   * <p>
   * 5) Create an empty job with the selected name.
   * <p>
   * 6) Create 1 transformation for every selected table
   * <p>
   * 7) add every created transformation to the job & evaluate
   * <p>
   *
   */
  public void ripDBWizard() {
    delegates.jobs.ripDBWizard();
  }

  public JobMeta ripDB( final List<DatabaseMeta> databases, final String jobName,
    final RepositoryDirectory repdir, final String directory, final DatabaseMeta sourceDbInfo,
    final DatabaseMeta targetDbInfo, final String[] tables ) {
    return delegates.jobs.ripDB( databases, jobName, repdir, directory, sourceDbInfo, targetDbInfo, tables );
  }

  /**
   * Set the core object state.
   *
   * @param state state to set
   */
  public void setCoreObjectsState( int state ) {
    coreObjectsState = state;
  }

  /**
   * Get the core object state.
   *
   * @return state.
   */
  public int getCoreObjectsState() {
    return coreObjectsState;
  }

  public LogChannelInterface getLog() {
    return log;
  }

  public Repository getRepository() {
    return rep;
  }

  public void setRepository( Repository rep ) {
    this.rep = rep;
    try {

      // Keep one metastore here...
      //
      if ( metaStore.getMetaStoreList().size() > 1 ) {
        metaStore.getMetaStoreList().remove( 0 );
        metaStore.setActiveMetaStoreName( metaStore.getMetaStoreList().get( 0 ).getName() );
      }

      if ( rep != null ) {
        this.capabilities = rep.getRepositoryMeta().getRepositoryCapabilities();

        // add a wrapper metastore to the delegation
        //
        IMetaStore repositoryMetaStore = rep.getMetaStore();
        if ( repositoryMetaStore != null ) {
          metaStore.addMetaStore( 0, repositoryMetaStore ); // first priority for explicitly connected repositories.
          metaStore.setActiveMetaStoreName( repositoryMetaStore.getName() );
          log.logBasic( "Connected to metastore : "
            + repositoryMetaStore.getName() + ", added to delegating metastore" );
        } else {
          log.logBasic( "No metastore found in the repository : "
            + rep.getName() + ", connected? " + rep.isConnected() );
        }
      }
    } catch ( MetaStoreException e ) {
      new ErrorDialog(
        shell, BaseMessages.getString( PKG, "Spoon.Dialog.ErrorAddingRepositoryMetaStore.Title" ), BaseMessages
          .getString( PKG, "Spoon.Dialog.ErrorReadingSharedObjects.Message" ), e );
    }

    // Registering the UI Support classes
    UISupportRegistery.getInstance().registerUISupport(
      RepositorySecurityProvider.class, BaseRepositoryExplorerUISupport.class );
    UISupportRegistery
      .getInstance().registerUISupport( RepositorySecurityManager.class, ManageUserUISupport.class );
    if ( rep != null ) {
      SpoonPluginManager.getInstance().notifyLifecycleListeners( SpoonLifeCycleEvent.REPOSITORY_CHANGED );
    }
    delegates.update( this );
    enableMenus();
  }

  public void addMenuListener( String id, Object listener, String methodName ) {
    menuListeners.add( new Object[] { id, listener, methodName } );
  }

  public void addTransGraph( TransMeta transMeta ) {
    delegates.trans.addTransGraph( transMeta );
  }

  public void addJobGraph( JobMeta jobMeta ) {
    delegates.jobs.addJobGraph( jobMeta );
  }

  public boolean addSpoonBrowser( String name, String urlString, LocationListener locationListener ) {
    return delegates.tabs.addSpoonBrowser( name, urlString, locationListener );
  }

  public boolean addSpoonBrowser( String name, String urlString ) {
    return delegates.tabs.addSpoonBrowser( name, urlString, null );
  }

  public TransExecutionConfiguration getTransExecutionConfiguration() {
    return transExecutionConfiguration;
  }

  public void editStepErrorHandling( TransMeta transMeta, StepMeta stepMeta ) {
    delegates.steps.editStepErrorHandling( transMeta, stepMeta );
  }

  public String editStep( TransMeta transMeta, StepMeta stepMeta ) {
    return delegates.steps.editStep( transMeta, stepMeta );
  }

  public void dupeStep( TransMeta transMeta, StepMeta stepMeta ) {
    delegates.steps.dupeStep( transMeta, stepMeta );
  }

  public void delStep( TransMeta transMeta, StepMeta stepMeta ) {
    delegates.steps.delStep( transMeta, stepMeta );
  }

  public String makeTabName( EngineMetaInterface transMeta, boolean showingLocation ) {
    return delegates.tabs.makeTabName( transMeta, showingLocation );
  }

  public void newConnection() {
    delegates.db.newConnection();
  }

  public void getSQL() {
    delegates.db.getSQL();
  }

  public boolean overwritePrompt( String message, String rememberText, String rememberPropertyName ) {
    return new PopupOverwritePrompter( shell, props ).overwritePrompt( message, rememberText, rememberPropertyName );
  }

  public Object[] messageDialogWithToggle( String dialogTitle, Object image, String message, int dialogImageType,
      String[] buttonLabels, int defaultIndex, String toggleMessage, boolean toggleState ) {
    return GUIResource.getInstance().messageDialogWithToggle(
        shell, dialogTitle, (Image) image, message, dialogImageType, buttonLabels, defaultIndex, toggleMessage,
        toggleState );
  }

  public boolean messageBox( final String message, final String text, final boolean allowCancel, final int type ) {

    final StringBuffer answer = new StringBuffer( "N" );

    display.syncExec( new Runnable() {

      @Override
      public void run() {

        int flags = SWT.OK;
        if ( allowCancel ) {
          flags |= SWT.CANCEL;
        }

        switch ( type ) {
          case Const.INFO:
            flags |= SWT.ICON_INFORMATION;
            break;
          case Const.ERROR:
            flags |= SWT.ICON_ERROR;
            break;
          case Const.WARNING:
            flags |= SWT.ICON_WARNING;
            break;
          default:
            break;
        }

        MessageBox mb = new MessageBox( shell, flags );
        // Set the Body Message
        mb.setMessage( message );
        // Set the title Message
        mb.setText( text );
        if ( mb.open() == SWT.OK ) {
          answer.setCharAt( 0, 'Y' );
        }
      }
    } );

    return "Y".equalsIgnoreCase( answer.toString() );
  }

  /**
   * @return the previewExecutionConfiguration
   */
  public TransExecutionConfiguration getTransPreviewExecutionConfiguration() {
    return transPreviewExecutionConfiguration;
  }

  /**
   * @param previewExecutionConfiguration
   *          the previewExecutionConfiguration to set
   */
  public void setTransPreviewExecutionConfiguration( TransExecutionConfiguration previewExecutionConfiguration ) {
    this.transPreviewExecutionConfiguration = previewExecutionConfiguration;
  }

  /**
   * @return the debugExecutionConfiguration
   */
  public TransExecutionConfiguration getTransDebugExecutionConfiguration() {
    return transDebugExecutionConfiguration;
  }

  /**
   * @param debugExecutionConfiguration
   *          the debugExecutionConfiguration to set
   */
  public void setTransDebugExecutionConfiguration( TransExecutionConfiguration debugExecutionConfiguration ) {
    this.transDebugExecutionConfiguration = debugExecutionConfiguration;
  }

  /**
   * @param executionConfiguration
   *          the executionConfiguration to set
   */
  public void setTransExecutionConfiguration( TransExecutionConfiguration executionConfiguration ) {
    this.transExecutionConfiguration = executionConfiguration;
  }

  /**
   * @return the jobExecutionConfiguration
   */
  public JobExecutionConfiguration getJobExecutionConfiguration() {
    return jobExecutionConfiguration;
  }

  /**
   * @param jobExecutionConfiguration
   *          the jobExecutionConfiguration to set
   */
  public void setJobExecutionConfiguration( JobExecutionConfiguration jobExecutionConfiguration ) {
    this.jobExecutionConfiguration = jobExecutionConfiguration;
  }

  /*
   * public XulToolbar getToolbar() { return toolbar; }
   */

  public void update( ChangedFlagInterface o, Object arg ) {
    try {
      Method m = getClass().getMethod( arg.toString() );

      if ( m != null ) {
        m.invoke( this );
      }
    } catch ( Exception e ) {
      // ignore... let the other notifiers try to do something
      System.out.println( "Unable to update: " + e.getLocalizedMessage() );
    }
  }

  public void consume( final LifeEventInfo info ) {
    // if (PropsUI.getInstance().isListenerDisabled(info.getName()))
    // return;

    if ( info.hasHint( LifeEventInfo.Hint.DISPLAY_BROWSER ) ) {
      display.asyncExec( new Runnable() {
        public void run() {
          delegates.tabs.addSpoonBrowser( info.getName(), info.getMessage(), false, null );
        }
      } );

    } else {
      MessageBox box =
        new MessageBox( shell, ( info.getState() != LifeEventInfo.State.SUCCESS
          ? SWT.ICON_ERROR : SWT.ICON_INFORMATION )
          | SWT.OK );
      box.setText( info.getName() );
      box.setMessage( info.getMessage() );
      box.open();
    }

  }

  public void setLog() {
    LogSettingsDialog lsd = new LogSettingsDialog( shell, SWT.NONE, props );
    lsd.open();
    log.setLogLevel( DefaultLogLevel.getLogLevel() );
  }

  /**
   * @return the display
   */
  public Display getDisplay() {
    return display;
  }

  public void zoomIn() {
    TransGraph transGraph = getActiveTransGraph();
    if ( transGraph != null ) {
      transGraph.zoomIn();
    }
    JobGraph jobGraph = getActiveJobGraph();
    if ( jobGraph != null ) {
      jobGraph.zoomIn();
    }
  }

  public void zoomOut() {
    TransGraph transGraph = getActiveTransGraph();
    if ( transGraph != null ) {
      transGraph.zoomOut();
    }
    JobGraph jobGraph = getActiveJobGraph();
    if ( jobGraph != null ) {
      jobGraph.zoomOut();
    }
  }

  public void zoom100Percent() {
    TransGraph transGraph = getActiveTransGraph();
    if ( transGraph != null ) {
      transGraph.zoom100Percent();
    }
    JobGraph jobGraph = getActiveJobGraph();
    if ( jobGraph != null ) {
      jobGraph.zoom100Percent();
    }
  }

  public void setParametersAsVariablesInUI( NamedParams namedParameters, VariableSpace space ) {
    for ( String param : namedParameters.listParameters() ) {
      try {
        space.setVariable( param, Const.NVL( namedParameters.getParameterValue( param ), Const.NVL(
          namedParameters.getParameterDefault( param ), Const.NVL( space.getVariable( param ), "" ) ) ) );
      } catch ( Exception e ) {
        // ignore this
      }
    }
  }

  public void browseVersionHistory() {
    if ( rep == null ) {
      return;
    }
    TransGraph transGraph = getActiveTransGraph();
    if ( transGraph != null ) {
      transGraph.browseVersionHistory();
    }

    JobGraph jobGraph = getActiveJobGraph();
    if ( jobGraph != null ) {
      jobGraph.browseVersionHistory();
    }

  }

  public Trans findActiveTrans( Job job, JobEntryCopy jobEntryCopy ) {
    JobEntryTrans jobEntryTrans = job.getActiveJobEntryTransformations().get( jobEntryCopy );
    if ( jobEntryTrans == null ) {
      return null;
    }
    return jobEntryTrans.getTrans();
  }

  public Job findActiveJob( Job job, JobEntryCopy jobEntryCopy ) {
    JobEntryJob jobEntryJob = job.getActiveJobEntryJobs().get( jobEntryCopy );
    if ( jobEntryJob == null ) {
      return null;
    }
    return jobEntryJob.getJob();
  }

  public Object getSelectionObject() {
    return selectionObject;
  }

  public RepositoryDirectoryInterface getDefaultSaveLocation( RepositoryElementInterface repositoryElement ) {
    try {
      if ( getRepository() != defaultSaveLocationRepository ) {
        // The repository has changed, reset the defaultSaveLocation
        defaultSaveLocation = null;
        defaultSaveLocationRepository = null;
      }

      if ( defaultSaveLocation == null ) {
        if ( getRepository() != null ) {
          defaultSaveLocation = getRepository().getDefaultSaveDirectory( repositoryElement );
          defaultSaveLocationRepository = getRepository();
        } else {
          defaultSaveLocation = new RepositoryDirectory();
        }
      }
    } catch ( Exception e ) {
      throw new RuntimeException( e );
    }

    return defaultSaveLocation;
  }

  /* ========================= XulEventSource Methods ========================== */

  protected PropertyChangeSupport changeSupport = new PropertyChangeSupport( this );

  public void addPropertyChangeListener( PropertyChangeListener listener ) {
    changeSupport.addPropertyChangeListener( listener );
  }

  public void addPropertyChangeListener( String propertyName, PropertyChangeListener listener ) {
    changeSupport.addPropertyChangeListener( propertyName, listener );
  }

  public void removePropertyChangeListener( PropertyChangeListener listener ) {
    changeSupport.removePropertyChangeListener( listener );
  }

  protected void firePropertyChange( String attr, Object previousVal, Object newVal ) {
    if ( previousVal == null && newVal == null ) {
      return;
    }
    changeSupport.firePropertyChange( attr, previousVal, newVal );
  }

  /*
   * ========================= End XulEventSource Methods ==========================
   */

  /*
   * ========================= Start XulEventHandler Methods ==========================
   */

  public Object getData() {
    return null;
  }

  public String getName() {
    return "spoon";
  }

  public XulDomContainer getXulDomContainer() {
    return getMainSpoonContainer();
  }

  public void setData( Object arg0 ) {
  }

  public void setName( String arg0 ) {
  }

  public void setXulDomContainer( XulDomContainer arg0 ) {
  }

  public RepositorySecurityManager getSecurityManager() {
    return rep.getSecurityManager();
  }

  public void displayDbDependancies() {
    TreeItem[] selection = selectionTree.getSelection();
    if ( selection == null || selection.length != 1 ) {
      return;
    }
    // Clear all dependencies for select connection
    TreeItem parent = selection[0];
    if ( parent != null ) {
      int nrChilds = parent.getItemCount();
      if ( nrChilds > 0 ) {
        for ( int i = 0; i < nrChilds; i++ ) {
          parent.getItem( i ).dispose();
        }
      }
    }
    if ( rep == null ) {
      return;
    }

    try {

      final DatabaseMeta databaseMeta = (DatabaseMeta) selectionObject;
      String[] jobList = rep.getJobsUsingDatabase( databaseMeta.getObjectId() );
      String[] transList = rep.getTransformationsUsingDatabase( databaseMeta.getObjectId() );
      if ( jobList.length == 0 && transList.length == 0 ) {
        MessageBox box = new MessageBox( shell, SWT.ICON_INFORMATION | SWT.OK );
        box.setText( "Connection dependencies" );
        box.setMessage( "This connection is not used by a job nor a transformation." );
        box.open();
      } else {
        for ( String aJobList : jobList ) {
          if ( aJobList != null ) {
            createTreeItem( parent, aJobList, GUIResource.getInstance().getImageJobGraph() );
          }
        }

        for ( String aTransList : transList ) {
          if ( aTransList != null ) {
            createTreeItem( parent, aTransList, GUIResource.getInstance().getImageTransGraph() );
          }
        }
        parent.setExpanded( true );
      }
    } catch ( Exception e ) {
      new ErrorDialog( shell, "Error", "Error getting dependencies! :", e );
    }
  }

  public void fireMenuControlers() {
    if ( !Display.getDefault().getThread().equals( Thread.currentThread() ) ) {
      display.syncExec( new Runnable() {
        public void run() {
          fireMenuControlers();
        }
      } );
      return;
    }
    org.pentaho.ui.xul.dom.Document doc;
    if ( mainSpoonContainer != null ) {
      doc = mainSpoonContainer.getDocumentRoot();
      for ( ISpoonMenuController menuController : menuControllers ) {
        menuController.updateMenu( doc );
      }
    }
  }

  public void hideSplash() {
    if ( splash != null ) {
      splash.hide();
    }
  }

  private void showSplash() {
    if ( splash != null ) {
      splash.show();
    }
  }

  /**
   * Hides or shows the main toolbar
   *
   * @param visible
   */
  public void setMainToolbarVisible( boolean visible ) {
    mainToolbar.setVisible( visible );
  }

  public void setMenuBarVisible( boolean visible ) {
    mainSpoonContainer.getDocumentRoot().getElementById( "edit" ).setVisible( visible );
    mainSpoonContainer.getDocumentRoot().getElementById( "file" ).setVisible( visible );
    mainSpoonContainer.getDocumentRoot().getElementById( "view" ).setVisible( visible );
    mainSpoonContainer.getDocumentRoot().getElementById( "action" ).setVisible( visible );
    mainSpoonContainer.getDocumentRoot().getElementById( "tools" ).setVisible( visible );
    mainSpoonContainer.getDocumentRoot().getElementById( "help" ).setVisible( visible );

    MenuManager menuManager = getMenuBarManager();
    menuManager.getMenu().setVisible( visible );
    menuManager.updateAll( true );
  }

  @Override
  protected Control createContents( Composite parent ) {

    shell = getShell();

    init( null );

    openSpoon();

    // listeners
    //
    try {
      lifecycleSupport.onStart( this );
    } catch ( LifecycleException e ) {
      // if severe, we have to quit
      MessageBox box = new MessageBox( shell, ( e.isSevere() ? SWT.ICON_ERROR : SWT.ICON_WARNING ) | SWT.OK );
      box.setMessage( e.getMessage() );
      box.open();
    }

    try {
      start( commandLineOptions );
    } catch ( KettleException e ) {
      MessageBox box = new MessageBox( shell, SWT.ICON_ERROR | SWT.OK );
      box.setMessage( e.getMessage() );
      box.open();
    }
    getMenuBarManager().updateAll( true );

    return parent;
  }

  public void start() {
    // We store the UI thread for the getDisplay() method
    setBlockOnOpen( false );
    try {
      open();
      waitForDispose();
      // runEventLoop2(getShell());
    } catch ( Throwable e ) {
      LogChannel.GENERAL.logError( "Error starting Spoon shell", e );
    }
    System.out.println( "stopping" );
  }

  public String getStartupPerspective() {
    return startupPerspective;
  }

  public DelegatingMetaStore getMetaStore() {
    return metaStore;
  }

  public void setMetaStore( DelegatingMetaStore metaStore ) {
    this.metaStore = metaStore;
  }

  private void onLoginError( Throwable t ) {
    if ( t instanceof KettleAuthException ) {
      ShowMessageDialog dialog =
        new ShowMessageDialog( loginDialog.getShell(), SWT.OK | SWT.ICON_ERROR, BaseMessages.getString(
          PKG, "Spoon.Dialog.LoginFailed.Title" ), t.getLocalizedMessage() );
      dialog.open();
    } else {
      new ErrorDialog(
        loginDialog.getShell(), BaseMessages.getString( PKG, "Spoon.Dialog.LoginFailed.Title" ), BaseMessages
          .getString( PKG, "Spoon.Dialog.LoginFailed.Message", t ), t );
    }
  }

  @Override
  protected void handleShellCloseEvent() {
    try {
      if ( quitFile( true ) ) {
        SpoonPluginManager.getInstance().notifyLifecycleListeners( SpoonLifeCycleEvent.SHUTDOWN );
        super.handleShellCloseEvent();
      }
    } catch ( Exception e ) {
      LogChannel.GENERAL.logError( "Error closing Spoon", e );
    }
  }

  public void showAuthenticationOptions() {
    AuthProviderDialog authProviderDialog = new AuthProviderDialog( shell );
    authProviderDialog.show();
  }
}<|MERGE_RESOLUTION|>--- conflicted
+++ resolved
@@ -7010,18 +7010,13 @@
   }
 
   private void markTabsChanged() {
-<<<<<<< HEAD
-    boolean anyTabsChanged = false;
-
-=======
->>>>>>> ec37ae99
+
     for ( TabMapEntry entry : delegates.tabs.getTabs() ) {
       if ( entry.getTabItem().isDisposed() ) {
         continue;
       }
 
       boolean changed = entry.getObject().hasContentChanged();
-<<<<<<< HEAD
       if( changed ) {
         // Call extension point to alert plugins that a transformation or job has changed
         Object tabObject = entry.getObject().getManagedObject();
@@ -7041,9 +7036,6 @@
           }
         }
       }
-      anyTabsChanged |= changed;
-=======
->>>>>>> ec37ae99
       entry.getTabItem().setChanged( changed );
     }
   }
