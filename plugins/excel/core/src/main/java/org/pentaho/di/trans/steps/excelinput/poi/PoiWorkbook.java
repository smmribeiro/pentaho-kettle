/*! ******************************************************************************
 *
 * Pentaho
 *
 * Copyright (C) 2024 by Hitachi Vantara, LLC : http://www.pentaho.com
 *
 * Use of this software is governed by the Business Source License included
 * in the LICENSE.TXT file.
 *
 * Change Date: 2029-07-20
 ******************************************************************************/


package org.pentaho.di.trans.steps.excelinput.poi;

import java.io.File;
import java.io.IOException;
import java.io.InputStream;

import org.apache.commons.vfs2.FileObject;
import org.apache.commons.vfs2.provider.local.LocalFile;
import org.apache.poi.EncryptedDocumentException;
import org.apache.poi.openxml4j.opc.OPCPackage;
import org.apache.poi.poifs.filesystem.POIFSFileSystem;
import org.apache.poi.ss.usermodel.Sheet;
import org.apache.poi.ss.usermodel.Workbook;
<<<<<<< HEAD
import org.pentaho.di.core.bowl.Bowl;
=======
import org.pentaho.di.core.Const;
>>>>>>> b2b6f9f8
import org.pentaho.di.core.exception.KettleException;
import org.pentaho.di.core.logging.KettleLogStore;
import org.pentaho.di.core.logging.LogChannelInterface;
import org.pentaho.di.core.spreadsheet.KSheet;
import org.pentaho.di.core.spreadsheet.KWorkbook;
import org.pentaho.di.core.util.EnvUtil;
import org.pentaho.di.core.vfs.KettleVFS;
import org.apache.poi.xssf.usermodel.XSSFWorkbookFactory;

public class PoiWorkbook implements KWorkbook {

  private LogChannelInterface log;

  private Workbook workbook;
  private String filename;
  private String encoding;
  // for PDI-10251 we need direct access to streams
  private InputStream internalIS;
  private POIFSFileSystem npoifs;
  private OPCPackage opcpkg;

  public PoiWorkbook( Bowl bowl, String filename, String encoding ) throws KettleException {
    this( bowl, filename, encoding, null );
  }

  public PoiWorkbook( Bowl bowl, String filename, String encoding, String password ) throws KettleException {
    this.filename = filename;
    this.encoding = encoding;
    this.log = KettleLogStore.getLogChannelInterfaceFactory().create( this );
    try {
      FileObject fileObject = KettleVFS.getInstance( bowl ).getFileObject( filename );
      if ( fileObject instanceof LocalFile ) {
        // This supposedly shaves off a little bit of memory usage by allowing POI to randomly access data in the file
        //
        String localFilename = KettleVFS.getFilename( fileObject );
        File excelFile = new File( localFilename );
        try {
          npoifs = new POIFSFileSystem( excelFile );
          workbook = org.apache.poi.ss.usermodel.WorkbookFactory.create( npoifs );
        } catch ( Exception ofe ) {
          try {
            opcpkg = OPCPackage.open( excelFile );
            workbook = XSSFWorkbookFactory.createWorkbook( opcpkg );
          } catch ( Exception ex ) {
            workbook = org.apache.poi.ss.usermodel.WorkbookFactory.create( excelFile, password );
          }
        }
      } else {
<<<<<<< HEAD
        internalIS = KettleVFS.getInstance( bowl ).getInputStream( filename );
        workbook = org.apache.poi.ss.usermodel.WorkbookFactory.create( internalIS, password );
=======
          //default value for maximum allowed size we are maintaining 150MB  150 * 1024 * 1024
          int maxSize = Const.toInt( EnvUtil.getSystemProperty( Const.POI_BYTE_ARRAY_MAX_SIZE ), 157286400 );
          // Increase the maximum allowed size
          org.apache.poi.util.IOUtils.setByteArrayMaxOverride( maxSize );
          internalIS = KettleVFS.getInputStream( filename );
          workbook = org.apache.poi.ss.usermodel.WorkbookFactory.create( internalIS, password );
>>>>>>> b2b6f9f8
      }
    } catch ( EncryptedDocumentException e ) {
      log.logError( "Unable to open spreadsheet.  If the spreadsheet is password protected please double check the password is correct." );
      throw new KettleException( e.getLocalizedMessage() );
    } catch ( Exception e ) {
      throw new KettleException( e );
    }
  }

  public PoiWorkbook( InputStream inputStream, String encoding ) throws KettleException {
    this.encoding = encoding;

    try {
      workbook = org.apache.poi.ss.usermodel.WorkbookFactory.create( inputStream );
    } catch ( Exception e ) {
      throw new KettleException( e );
    }
  }

  public void close() {
    try {
      if ( internalIS != null ) {
        internalIS.close();
      }
      if ( npoifs != null ) {
        npoifs.close();
      }
      if ( opcpkg != null ) {
        //We should not save change in xls because it is input step.
        opcpkg.revert();
      }
    } catch ( IOException ex ) {
      log.logError( "Could not close workbook", ex );
    }
  }

  @Override
  public KSheet getSheet( String sheetName ) {
    Sheet sheet = workbook.getSheet( sheetName );
    if ( sheet == null ) {
      return null;
    }
    return new PoiSheet( sheet );
  }

  public String[] getSheetNames() {
    int nrSheets = workbook.getNumberOfSheets();
    String[] names = new String[nrSheets];
    for ( int i = 0; i < nrSheets; i++ ) {
      names[i] = workbook.getSheetName( i );
    }
    return names;
  }

  public String getFilename() {
    return filename;
  }

  public String getEncoding() {
    return encoding;
  }

  public int getNumberOfSheets() {
    return workbook.getNumberOfSheets();
  }

  public KSheet getSheet( int sheetNr ) {
    Sheet sheet = workbook.getSheetAt( sheetNr );
    if ( sheet == null ) {
      return null;
    }
    return new PoiSheet( sheet );
  }

  public String getSheetName( int sheetNr ) {
    Sheet sheet = (Sheet) getSheet( sheetNr );
    if ( sheet == null ) {
      return null;
    }
    return sheet.getSheetName();
  }
}<|MERGE_RESOLUTION|>--- conflicted
+++ resolved
@@ -24,11 +24,8 @@
 import org.apache.poi.poifs.filesystem.POIFSFileSystem;
 import org.apache.poi.ss.usermodel.Sheet;
 import org.apache.poi.ss.usermodel.Workbook;
-<<<<<<< HEAD
 import org.pentaho.di.core.bowl.Bowl;
-=======
 import org.pentaho.di.core.Const;
->>>>>>> b2b6f9f8
 import org.pentaho.di.core.exception.KettleException;
 import org.pentaho.di.core.logging.KettleLogStore;
 import org.pentaho.di.core.logging.LogChannelInterface;
@@ -77,17 +74,12 @@
           }
         }
       } else {
-<<<<<<< HEAD
-        internalIS = KettleVFS.getInstance( bowl ).getInputStream( filename );
-        workbook = org.apache.poi.ss.usermodel.WorkbookFactory.create( internalIS, password );
-=======
           //default value for maximum allowed size we are maintaining 150MB  150 * 1024 * 1024
           int maxSize = Const.toInt( EnvUtil.getSystemProperty( Const.POI_BYTE_ARRAY_MAX_SIZE ), 157286400 );
           // Increase the maximum allowed size
           org.apache.poi.util.IOUtils.setByteArrayMaxOverride( maxSize );
-          internalIS = KettleVFS.getInputStream( filename );
+          internalIS = KettleVFS.getInstance( bowl ).getInputStream( filename );
           workbook = org.apache.poi.ss.usermodel.WorkbookFactory.create( internalIS, password );
->>>>>>> b2b6f9f8
       }
     } catch ( EncryptedDocumentException e ) {
       log.logError( "Unable to open spreadsheet.  If the spreadsheet is password protected please double check the password is correct." );
