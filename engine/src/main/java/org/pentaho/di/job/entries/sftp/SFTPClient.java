/*! ******************************************************************************
 *
 * Pentaho
 *
 * Copyright (C) 2024 by Hitachi Vantara, LLC : http://www.pentaho.com
 *
 * Use of this software is governed by the Business Source License included
 * in the LICENSE.TXT file.
 *
 * Change Date: 2029-07-20
 ******************************************************************************/


package org.pentaho.di.job.entries.sftp;

import java.io.IOException;
import java.io.InputStream;
import java.io.OutputStream;
import java.net.InetAddress;
import java.util.List;
import java.util.Vector;
import java.util.stream.Collectors;

import org.apache.commons.io.IOUtils;
import org.apache.commons.vfs2.FileObject;
import org.apache.commons.vfs2.FileType;
import org.apache.commons.vfs2.util.FileObjectUtils;
import org.pentaho.di.core.bowl.Bowl;
import org.pentaho.di.core.Const;
import org.pentaho.di.core.util.Utils;
import org.pentaho.di.core.exception.KettleFileException;
import org.pentaho.di.core.exception.KettleJobException;
import org.pentaho.di.core.vfs.KettleVFS;

import com.google.common.annotations.VisibleForTesting;
import com.jcraft.jsch.Channel;
import com.jcraft.jsch.ChannelSftp;
import com.jcraft.jsch.JSch;
import com.jcraft.jsch.JSchException;
import com.jcraft.jsch.Proxy;
import com.jcraft.jsch.ProxyHTTP;
import com.jcraft.jsch.ProxySOCKS5;
import com.jcraft.jsch.Session;
import com.jcraft.jsch.SftpATTRS;
import com.jcraft.jsch.SftpException;

public class SFTPClient {

  private static final String COMPRESSION_S2C = "compression.s2c";
  private static final String COMPRESSION_C2S = "compression.c2s";

  public static final String PROXY_TYPE_SOCKS5 = "SOCKS5";
  public static final String PROXY_TYPE_HTTP = "HTTP";
  public static final String HTTP_DEFAULT_PORT = "80";
  public static final String SOCKS5_DEFAULT_PORT = "1080";
  public static final int SSH_DEFAULT_PORT = 22;

  // -D parameter telling whether we should use GSSAPI authentication or not
  static final String ENV_PARAM_USERAUTH_GSSAPI = "userauth.gssapi.enabled";

  private static final String PREFERRED_AUTH_CONFIG_NAME = "PreferredAuthentications";
  private static final String PREFERRED_AUTH_DEFAULT = "publickey,keyboard-interactive,password";
  // adding GSSAPI to be the last one
  private static final String PREFERRED_AUTH_WITH_GSSAPI = PREFERRED_AUTH_DEFAULT + ",gssapi-with-mic";

  private InetAddress serverIP;
  private int serverPort;
  private String userName;
  private String password;
  private String prvkey = null; // Private key
  private String passphrase = null; // Empty passphrase for now
  private String compression = null;
  private Bowl bowl;

  private Session session;
  private ChannelSftp channel;

  /**
   * Init Helper Class with connection settings
   *
<<<<<<< HEAD
   * @param bowl
   *          Bowl providing context for File operations
   * @param serverIP
   *          IP address of remote server
   * @param serverPort
   *          port of remote server
   * @param userName
   *          username of remote server
=======
   * @param serverIP   IP address of remote server
   * @param serverPort port of remote server
   * @param userName   username of remote server
>>>>>>> 83d65a4d
   * @throws KettleJobException
   */
  public SFTPClient( Bowl bowl, InetAddress serverIP, int serverPort, String userName ) throws KettleJobException {
    this( bowl, serverIP, serverPort, userName, null, null );
  }

  /**
   * Init Helper Class with connection settings
   *
<<<<<<< HEAD
   * @param bowl
   *          Bowl providing context for File operations
   * @param serverIP
   *          IP address of remote server
   * @param serverPort
   *          port of remote server
   * @param userName
   *          username of remote server
   * @param privateKeyFilename
   *          filename of private key
   * @throws KettleJobException
   */
  public SFTPClient( Bowl bowl, InetAddress serverIP, int serverPort, String userName, String privateKeyFilename )
    throws KettleJobException {
    this( bowl, serverIP, serverPort, userName, privateKeyFilename, null );
=======
   * @param serverIP           IP address of remote server
   * @param serverPort         port of remote server
   * @param userName           username of remote server
   * @param privateKeyFilename filename of private key
   * @throws KettleJobException
   */
  public SFTPClient( InetAddress serverIP, int serverPort, String userName, String privateKeyFilename )
    throws KettleJobException {
    this( serverIP, serverPort, userName, privateKeyFilename, null );
>>>>>>> 83d65a4d
  }

  /**
   * Init Helper Class with connection settings
   *
<<<<<<< HEAD
   * @param bowl
   *          Bowl providing context for File operations
   * @param serverIP
   *          IP address of remote server
   * @param serverPort
   *          port of remote server
   * @param userName
   *          username of remote server
   * @param privateKeyFilename
   *          filename of private key
   * @param passPhrase
   *          passphrase
   * @throws KettleJobException
   */
  public SFTPClient( Bowl bowl, InetAddress serverIP, int serverPort, String userName, String privateKeyFilename,
    String passPhrase ) throws KettleJobException {
=======
   * @param serverIP           IP address of remote server
   * @param serverPort         port of remote server
   * @param userName           username of remote server
   * @param privateKeyFilename filename of private key
   * @param passPhrase         passphrase
   * @throws KettleJobException
   */
  public SFTPClient( InetAddress serverIP, int serverPort, String userName, String privateKeyFilename,
                     String passPhrase ) throws KettleJobException {
>>>>>>> 83d65a4d

    if ( serverIP == null || serverPort <= 0 || userName == null || userName.equals( "" ) ) {
      throw new KettleJobException(
        "For a SFTP connection server name and username must be set and server port must be greater than zero." );
    }

    this.serverIP = serverIP;
    this.serverPort = serverPort;
    this.userName = userName;
    this.bowl = bowl;

    JSch jsch = createJSch();
    try {
      if ( !Utils.isEmpty( privateKeyFilename ) ) {
        // We need to use private key authentication
        this.prvkey = privateKeyFilename;

        byte[] passPhraseBytes;
        if ( !Utils.isEmpty( passPhrase ) ) {
          // Set passphrase
          this.passphrase = passPhrase;
          passPhraseBytes = getPrivateKeyPassPhrase().getBytes();
        } else {
          passPhraseBytes = new byte[ 0 ];
        }
        jsch.addIdentity( getUserName(), getFileContent( bowl, prvkey ), null, passPhraseBytes );
      }
      session = jsch.getSession( userName, serverIP.getHostAddress(), serverPort );
      session.setConfig( PREFERRED_AUTH_CONFIG_NAME, getPreferredAuthentications() );
    } catch ( IOException e ) {
      throw new KettleJobException( e );
    } catch ( KettleFileException e ) {
      throw new KettleJobException( e );
    } catch ( JSchException e ) {
      throw new KettleJobException( e );
    }
  }

  private static byte[] getFileContent( Bowl bowl, String vfsFileName ) throws KettleFileException, IOException {
    return FileObjectUtils.getContentAsByteArray( KettleVFS.getInstance( bowl ).getFileObject( vfsFileName ) );
  }

  public void login( String password ) throws KettleJobException {
    this.password = password;
    // up to a total of 6 seconds delay max per connection attempt
    int maxConnectionAttempts = 62;
    int delayBetweenEachAttempts = 100; // milliseconds

    while ( true ) {
      try {
        if ( tryCreateNewConnection( ) ) {
          break;
        }

        if ( --maxConnectionAttempts <= 0 ) {
          throw new KettleJobException( "Max connection attempts reached" );
        }
        Thread.sleep( delayBetweenEachAttempts );
        // incrementing delay by 100 milliseconds
        delayBetweenEachAttempts += 100;

      } catch ( InterruptedException ex ) {
        Thread.currentThread().interrupt();
        throw new KettleJobException( "Interrupted during a retry ", ex );
      } catch ( Exception e ) {
        throw new KettleJobException( "An unexpected error has occurred ", e );
      }
    }
  }

  private boolean tryCreateNewConnection(  ) {
    try {
      session.setPassword( this.getPassword() );
      java.util.Properties config = new java.util.Properties();
      config.put( "StrictHostKeyChecking", "no" );
      // set compression property
      // zlib, none
      String compress = getCompression();
      if ( compress != null ) {
        config.put( COMPRESSION_S2C, compress );
        config.put( COMPRESSION_C2S, compress );
      }
      config.put( "ConnectTimeout", "30000" );
      config.put( "SocketTimeout", "30000" );
      session.setConfig( config );

      if ( !session.isConnected() ) {
        session.setTimeout( 30000 );
        session.setServerAliveInterval( 15000 );
        session.connect();
      }

      Channel sftpChannel = session.openChannel( "sftp" );
      sftpChannel.connect();
      this.channel = (ChannelSftp) sftpChannel;

      return true;
    } catch ( JSchException e ) {
      System.err.println( "Initial connection attempt failed: " + e.getMessage() );
      return false;
    }
  }

  public void chdir( String dirToChangeTo ) throws KettleJobException {
    try {
      channel.cd( dirToChangeTo.replace( "\\\\", "/" ).
        replace( "\\", "/" ) );
    } catch ( SftpException e ) {
      throw new KettleJobException( e );
    }
  }

  /**
   * @return Files in current directory
   * @throws KettleJobException
   */
  public String[] dir() throws KettleJobException {
    try {
      Vector<ChannelSftp.LsEntry> entries = channel.ls( "." );
      if ( entries == null ) {
        return null;
      }

      List<String> files = entries.stream()
        .filter( lse -> lse != null && !lse.getAttrs().isDir() )
        .map( ChannelSftp.LsEntry::getFilename )
        .collect( Collectors.toList() );

      // uses depend on being null when empty
      return files.isEmpty() ? null : files.toArray( new String[ files.size() ] );

    } catch ( SftpException e ) {
      throw new KettleJobException( e );
    }
  }

  public void get( Bowl bowl, FileObject localFile, String remoteFile ) throws KettleJobException {
    OutputStream localStream = null;
    try {
      localStream = KettleVFS.getInstance( bowl ).getOutputStream( localFile, false );
      channel.get( remoteFile, localStream );
    } catch ( SftpException e ) {
      throw new KettleJobException( e );
    } catch ( IOException e ) {
      throw new KettleJobException( e );
    } finally {
      IOUtils.closeQuietly( localStream );
    }
  }

  /**
   * @param localFilePath
   * @param remoteFile
   * @throws KettleJobException
   * @deprecated use {@link #get(FileObject, String)}
   */
  @Deprecated
  public void get( String localFilePath, String remoteFile ) throws KettleJobException {
    int mode = ChannelSftp.OVERWRITE;
    try {
      channel.get( remoteFile, localFilePath, null, mode );
    } catch ( SftpException e ) {
      throw new KettleJobException( e );
    }
  }

  public String pwd() throws KettleJobException {
    try {
      return channel.pwd();
    } catch ( SftpException e ) {
      throw new KettleJobException( e );
    }
  }

  public void put( FileObject fileObject, String remoteFile ) throws KettleJobException {
    int mode = ChannelSftp.OVERWRITE;
    InputStream inputStream = null;
    try {
      inputStream = KettleVFS.getInputStream( fileObject );
      channel.put( inputStream, remoteFile, null, mode );
    } catch ( Exception e ) {
      throw new KettleJobException( e );
    } finally {
      if ( inputStream != null ) {
        try {
          inputStream.close();
        } catch ( IOException e ) {
          throw new KettleJobException( e );
        }
      }
    }
  }

  public void put( InputStream inputStream, String remoteFile ) throws KettleJobException {
    int mode = ChannelSftp.OVERWRITE;

    try {
      channel.put( inputStream, remoteFile, null, mode );
    } catch ( Exception e ) {
      throw new KettleJobException( e );
    } finally {
      if ( inputStream != null ) {
        try {
          inputStream.close();
        } catch ( IOException e ) {
          throw new KettleJobException( e );
        }
      }
    }
  }

  public void delete( String file ) throws KettleJobException {
    try {
      channel.rm( file );
    } catch ( SftpException e ) {
      throw new KettleJobException( e );
    }
  }

  /**
   * Creates the given folder. The {@param path} can be either absolute or relative.
   * Allows creation of nested folders.
   */
  public void createFolder( String path ) throws KettleJobException {
    try {
      String[] folders = path.split( "/" );
      folders[ 0 ] = ( path.charAt( 0 ) != '/' ? pwd() + "/" : "" ) + folders[ 0 ];

      for ( int i = 1; i < folders.length; i++ ) {
        folders[ i ] = folders[ i - 1 ] + "/" + folders[ i ];
      }

      for ( String f : folders ) {
        if ( f.length() != 0 && !folderExists( f ) ) {
          channel.mkdir( f );
        }
      }
    } catch ( ArrayIndexOutOfBoundsException e ) {
      throw new KettleJobException( e );
    } catch ( SftpException e ) {
      throw new KettleJobException( e );
    }
  }

  /**
   * Rename the file.
   */
  public void renameFile( String sourcefilename, String destinationfilename ) throws KettleJobException {
    try {
      channel.rename( sourcefilename, destinationfilename );
    } catch ( SftpException e ) {
      throw new KettleJobException( e );
    }
  }

  public FileType getFileType( String filename ) throws KettleJobException {
    try {
      SftpATTRS attrs = channel.stat( filename );
      if ( attrs == null ) {
        return FileType.IMAGINARY;
      }

      if ( ( attrs.getFlags() & SftpATTRS.SSH_FILEXFER_ATTR_PERMISSIONS ) == 0 ) {
        throw new KettleJobException( "Unknown permissions error" );
      }

      if ( attrs.isDir() ) {
        return FileType.FOLDER;
      } else {
        return FileType.FILE;
      }
    } catch ( Exception e ) {
      throw new KettleJobException( e );
    }
  }

  public boolean folderExists( String foldername ) {
    boolean retval = false;
    try {
      SftpATTRS attrs = channel.stat( foldername );
      if ( attrs == null ) {
        return false;
      }

      if ( ( attrs.getFlags() & SftpATTRS.SSH_FILEXFER_ATTR_PERMISSIONS ) == 0 ) {
        throw new KettleJobException( "Unknown permissions error" );
      }

      retval = attrs.isDir();
    } catch ( Exception e ) {
      // Folder can not be found!
    }
    return retval;
  }

  public void setProxy( String host, String port, String user, String pass, String proxyType )
    throws KettleJobException {

    if ( Utils.isEmpty( host ) || Const.toInt( port, 0 ) == 0 ) {
      throw new KettleJobException( "Proxy server name must be set and server port must be greater than zero." );
    }
    Proxy proxy = null;
    String proxyhost = host + ":" + port;

    if ( proxyType.equals( PROXY_TYPE_HTTP ) ) {
      proxy = new ProxyHTTP( proxyhost );
      if ( !Utils.isEmpty( user ) ) {
        ( (ProxyHTTP) proxy ).setUserPasswd( user, pass );
      }
    } else if ( proxyType.equals( PROXY_TYPE_SOCKS5 ) ) {
      proxy = new ProxySOCKS5( proxyhost );
      if ( !Utils.isEmpty( user ) ) {
        ( (ProxySOCKS5) proxy ).setUserPasswd( user, pass );
      }
    }
    session.setProxy( proxy );
  }

  public void disconnect() {
    if ( channel != null ) {
      channel.disconnect();
    }
    if ( session != null ) {
      session.disconnect();
    }
  }

  public String getPrivateKeyFileName() {
    return this.prvkey;
  }

  public String getPrivateKeyPassPhrase() {
    return this.passphrase;
  }

  public String getPassword() {
    return password;
  }

  public int getServerPort() {
    return serverPort;
  }

  public String getUserName() {
    return userName;
  }

  public InetAddress getServerIP() {
    return serverIP;
  }

  public void setCompression( String compression ) {
    this.compression = compression;
  }

  public String getCompression() {
    if ( this.compression == null ) {
      return null;
    }
    if ( this.compression.equals( "zlib" ) ) {
      // compatibility with OpenSSH implementation of delayed compression
      // https://www.openssh.com/txt/draft-miller-secsh-compression-delayed-00.txt
      return "zlib@openssh.com,zlib";
    }
    if ( this.compression.equals( "none" ) ) {
      return null;
    }
    return this.compression;
  }

  @VisibleForTesting
  JSch createJSch() {
    return new JSch();
  }

  /**
   * Whether we should use GSSAPI when authenticating or not.
   */
  private String getPreferredAuthentications() {
    String param = Const.getEnvironmentVariable( ENV_PARAM_USERAUTH_GSSAPI, null );
    return Boolean.valueOf( param ) ? PREFERRED_AUTH_WITH_GSSAPI : PREFERRED_AUTH_DEFAULT;
  }
}<|MERGE_RESOLUTION|>--- conflicted
+++ resolved
@@ -78,7 +78,6 @@
   /**
    * Init Helper Class with connection settings
    *
-<<<<<<< HEAD
    * @param bowl
    *          Bowl providing context for File operations
    * @param serverIP
@@ -87,11 +86,6 @@
    *          port of remote server
    * @param userName
    *          username of remote server
-=======
-   * @param serverIP   IP address of remote server
-   * @param serverPort port of remote server
-   * @param userName   username of remote server
->>>>>>> 83d65a4d
    * @throws KettleJobException
    */
   public SFTPClient( Bowl bowl, InetAddress serverIP, int serverPort, String userName ) throws KettleJobException {
@@ -101,7 +95,6 @@
   /**
    * Init Helper Class with connection settings
    *
-<<<<<<< HEAD
    * @param bowl
    *          Bowl providing context for File operations
    * @param serverIP
@@ -117,23 +110,11 @@
   public SFTPClient( Bowl bowl, InetAddress serverIP, int serverPort, String userName, String privateKeyFilename )
     throws KettleJobException {
     this( bowl, serverIP, serverPort, userName, privateKeyFilename, null );
-=======
-   * @param serverIP           IP address of remote server
-   * @param serverPort         port of remote server
-   * @param userName           username of remote server
-   * @param privateKeyFilename filename of private key
-   * @throws KettleJobException
-   */
-  public SFTPClient( InetAddress serverIP, int serverPort, String userName, String privateKeyFilename )
-    throws KettleJobException {
-    this( serverIP, serverPort, userName, privateKeyFilename, null );
->>>>>>> 83d65a4d
   }
 
   /**
    * Init Helper Class with connection settings
    *
-<<<<<<< HEAD
    * @param bowl
    *          Bowl providing context for File operations
    * @param serverIP
@@ -150,17 +131,6 @@
    */
   public SFTPClient( Bowl bowl, InetAddress serverIP, int serverPort, String userName, String privateKeyFilename,
     String passPhrase ) throws KettleJobException {
-=======
-   * @param serverIP           IP address of remote server
-   * @param serverPort         port of remote server
-   * @param userName           username of remote server
-   * @param privateKeyFilename filename of private key
-   * @param passPhrase         passphrase
-   * @throws KettleJobException
-   */
-  public SFTPClient( InetAddress serverIP, int serverPort, String userName, String privateKeyFilename,
-                     String passPhrase ) throws KettleJobException {
->>>>>>> 83d65a4d
 
     if ( serverIP == null || serverPort <= 0 || userName == null || userName.equals( "" ) ) {
       throw new KettleJobException(
