/*! ******************************************************************************
 *
 * Pentaho Data Integration
 *
<<<<<<< HEAD
 * Copyright (C) 2002-2018 by Pentaho : http://www.pentaho.com
=======
 * Copyright (C) 2002-2018 by Hitachi Vantara : http://www.pentaho.com
>>>>>>> cd8d1368
 *
 *******************************************************************************
 *
 * Licensed under the Apache License, Version 2.0 (the "License");
 * you may not use this file except in compliance with
 * the License. You may obtain a copy of the License at
 *
 *    http://www.apache.org/licenses/LICENSE-2.0
 *
 * Unless required by applicable law or agreed to in writing, software
 * distributed under the License is distributed on an "AS IS" BASIS,
 * WITHOUT WARRANTIES OR CONDITIONS OF ANY KIND, either express or implied.
 * See the License for the specific language governing permissions and
 * limitations under the License.
 *
 ******************************************************************************/

package org.pentaho.di.job.entries.delay;

import java.util.List;

import org.pentaho.di.cluster.SlaveServer;
import org.pentaho.di.core.CheckResultInterface;
import org.pentaho.di.core.Const;
import org.pentaho.di.core.Result;
import org.pentaho.di.core.database.DatabaseMeta;
import org.pentaho.di.core.exception.KettleDatabaseException;
import org.pentaho.di.core.exception.KettleException;
import org.pentaho.di.core.exception.KettleXMLException;
import org.pentaho.di.core.variables.VariableSpace;
import org.pentaho.di.core.xml.XMLHandler;
import org.pentaho.di.i18n.BaseMessages;
import org.pentaho.di.job.JobMeta;
import org.pentaho.di.job.entry.JobEntryBase;
import org.pentaho.di.job.entry.JobEntryInterface;
import org.pentaho.di.job.entry.validator.AndValidator;
import org.pentaho.di.job.entry.validator.JobEntryValidatorUtils;
import org.pentaho.di.repository.ObjectId;
import org.pentaho.di.repository.Repository;
import org.pentaho.metastore.api.IMetaStore;
import org.w3c.dom.Node;

/**
 * Job entry type to sleep for a time. It uses a piece of javascript to do this.
 *
 * @author Samatar
 * @since 21-02-2007
 */
public class JobEntryDelay extends JobEntryBase implements Cloneable, JobEntryInterface {
  private static Class<?> PKG = JobEntryDelay.class; // for i18n purposes, needed by Translator2!!

  private static String DEFAULT_MAXIMUM_TIMEOUT = "0";

  private String maximumTimeout; // maximum timeout in seconds

  public int scaleTime;

  public JobEntryDelay( String n ) {
    super( n, "" );
  }

  public JobEntryDelay() {
    this( "" );
  }

  @Override
  public Object clone() {
    JobEntryDelay je = (JobEntryDelay) super.clone();
    return je;
  }

  @Override
  public String getXML() {
    StringBuilder retval = new StringBuilder( 200 );

    retval.append( super.getXML() );
    retval.append( "      " ).append( XMLHandler.addTagValue( "maximumTimeout", maximumTimeout ) );
    retval.append( "      " ).append( XMLHandler.addTagValue( "scaletime", scaleTime ) );

    return retval.toString();
  }

  @Override
  public void loadXML( Node entrynode, List<DatabaseMeta> databases, List<SlaveServer> slaveServers,
    Repository rep, IMetaStore metaStore ) throws KettleXMLException {
    try {
      super.loadXML( entrynode, databases, slaveServers );
      maximumTimeout = XMLHandler.getTagValue( entrynode, "maximumTimeout" );
      scaleTime = Integer.parseInt( XMLHandler.getTagValue( entrynode, "scaletime" ) );
    } catch ( Exception e ) {
      throw new KettleXMLException( BaseMessages.getString( PKG, "JobEntryDelay.UnableToLoadFromXml.Label" ), e );
    }
  }

  @Override
  public void loadRep( Repository rep, IMetaStore metaStore, ObjectId id_jobentry, List<DatabaseMeta> databases,
    List<SlaveServer> slaveServers ) throws KettleException {
    try {
      maximumTimeout = rep.getJobEntryAttributeString( id_jobentry, "maximumTimeout" );
      scaleTime = (int) rep.getJobEntryAttributeInteger( id_jobentry, "scaletime" );
    } catch ( KettleDatabaseException dbe ) {
      throw new KettleException( BaseMessages.getString( PKG, "JobEntryDelay.UnableToLoadFromRepo.Label" )
        + id_jobentry, dbe );
    }
  }

  //
  // Save the attributes of this job entry
  //
  @Override
  public void saveRep( Repository rep, IMetaStore metaStore, ObjectId id_job ) throws KettleException {
    try {
      rep.saveJobEntryAttribute( id_job, getObjectId(), "maximumTimeout", maximumTimeout );
      rep.saveJobEntryAttribute( id_job, getObjectId(), "scaletime", scaleTime );
    } catch ( KettleDatabaseException dbe ) {
      throw new KettleException(
        BaseMessages.getString( PKG, "JobEntryDelay.UnableToSaveToRepo.Label" ) + id_job, dbe );
    }
  }

  /**
   * Execute this job entry and return the result. In this case it means, just set the result boolean in the Result
   * class.
   *
   * @param previousResult
   *          The result of the previous execution
   * @return The Result of the execution.
   */
  @Override
  public Result execute( Result previousResult, int nr ) {
    Result result = previousResult;
    result.setResult( false );
    int Multiple;
    String Waitscale;

    // Scale time
    switch ( scaleTime ) {
      case 0:
        // Second
        Multiple = 1000;
        Waitscale = BaseMessages.getString( PKG, "JobEntryDelay.SScaleTime.Label" );
        break;
      case 1:
        // Minute
        Multiple = 60000;
        Waitscale = BaseMessages.getString( PKG, "JobEntryDelay.MnScaleTime.Label" );
        break;
      default:
        // Hour
        Multiple = 3600000;
        Waitscale = BaseMessages.getString( PKG, "JobEntryDelay.HrScaleTime.Label" );
        break;
    }

    try {
      // starttime (in seconds ,Minutes or Hours)
      double timeStart = (double) System.currentTimeMillis() / (double) Multiple;

      double iMaximumTimeout = Const.toInt( getRealMaximumTimeout(), Const.toInt( DEFAULT_MAXIMUM_TIMEOUT, 0 ) );

      if ( isDetailed() ) {
        logDetailed( BaseMessages.getString( PKG, "JobEntryDelay.LetsWaitFor.Label", iMaximumTimeout, Waitscale ) );
      }

      boolean continueLoop = true;
      //
      // Sanity check on some values, and complain on insanity
      //
      if ( iMaximumTimeout < 0 ) {
        iMaximumTimeout = Const.toInt( DEFAULT_MAXIMUM_TIMEOUT, 0 );
        logBasic( BaseMessages.getString( PKG, "JobEntryDelay.MaximumTimeReset.Label", String
          .valueOf( iMaximumTimeout ), String.valueOf( Waitscale ) ) );
      }

      // Loop until the delay time has expired.
      //
      while ( continueLoop && !parentJob.isStopped() ) {
        // Update Time value
        double now = (double) System.currentTimeMillis() / (double) Multiple;

        // Let's check the limit time
        if ( ( iMaximumTimeout >= 0 ) && ( now >= ( timeStart + iMaximumTimeout ) ) ) {
          // We have reached the time limit
          if ( log.isDetailed() ) {
            logDetailed( BaseMessages.getString( PKG, "JobEntryDelay.WaitTimeIsElapsed.Label" ) );
          }
          continueLoop = false;
          result.setResult( true );
        } else {
          Thread.sleep( 100 );
        }
      }
    } catch ( Exception e ) {
      // We get an exception
      result.setResult( false );
      logError( "Error  : " + e.getMessage() );
    }

    return result;
  }

  @Override
  public boolean resetErrorsBeforeExecution() {
    // we should be able to evaluate the errors in
    // the previous jobentry.
    return false;
  }

  @Override
  public boolean evaluates() {
    return true;
  }

  @Override
  public boolean isUnconditional() {
    return false;
  }

  public String getMaximumTimeout() {
    return maximumTimeout;
  }

  public String getRealMaximumTimeout() {
    return Const.trim( environmentSubstitute( getMaximumTimeout() ) );
  }

  @Deprecated
  public String getrealMaximumTimeout() {
    return getRealMaximumTimeout();
  }

  public void setMaximumTimeout( String s ) {
    maximumTimeout = s;
  }

  @Override
  public void check( List<CheckResultInterface> remarks, JobMeta jobMeta, VariableSpace space,
    Repository repository, IMetaStore metaStore ) {
    JobEntryValidatorUtils.andValidator().validate( this, "maximumTimeout", remarks,
        AndValidator.putValidators( JobEntryValidatorUtils.longValidator() ) );
    JobEntryValidatorUtils.andValidator().validate( this, "scaleTime", remarks,
        AndValidator.putValidators( JobEntryValidatorUtils.integerValidator() ) );
  }

  public int getScaleTime() {
    return scaleTime;
  }

  public void setScaleTime( int scaleTime ) {
    this.scaleTime = scaleTime;
  }
}<|MERGE_RESOLUTION|>--- conflicted
+++ resolved
@@ -2,11 +2,7 @@
  *
  * Pentaho Data Integration
  *
-<<<<<<< HEAD
- * Copyright (C) 2002-2018 by Pentaho : http://www.pentaho.com
-=======
  * Copyright (C) 2002-2018 by Hitachi Vantara : http://www.pentaho.com
->>>>>>> cd8d1368
  *
  *******************************************************************************
  *
