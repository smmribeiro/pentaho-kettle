// CHECKSTYLE:FileLength:OFF
/*! ******************************************************************************
 *
 * Pentaho Data Integration
 *
 * Copyright (C) 2002-2013 by Pentaho : http://www.pentaho.com
 *
 *******************************************************************************
 *
 * Licensed under the Apache License, Version 2.0 (the "License");
 * you may not use this file except in compliance with
 * the License. You may obtain a copy of the License at
 *
 *    http://www.apache.org/licenses/LICENSE-2.0
 *
 * Unless required by applicable law or agreed to in writing, software
 * distributed under the License is distributed on an "AS IS" BASIS,
 * WITHOUT WARRANTIES OR CONDITIONS OF ANY KIND, either express or implied.
 * See the License for the specific language governing permissions and
 * limitations under the License.
 *
 ******************************************************************************/

package org.pentaho.di.trans.steps.textfileinput;

import java.util.ArrayList;
import java.util.List;
import java.util.Locale;
import java.util.Map;

import com.google.common.annotations.VisibleForTesting;

import org.apache.commons.codec.binary.Base64;
import org.apache.commons.vfs.FileObject;
import org.pentaho.di.core.CheckResult;
import org.pentaho.di.core.CheckResultInterface;
import org.pentaho.di.core.Const;
import org.pentaho.di.core.database.DatabaseMeta;
import org.pentaho.di.core.exception.KettleException;
import org.pentaho.di.core.exception.KettleStepException;
import org.pentaho.di.core.exception.KettleXMLException;
import org.pentaho.di.core.fileinput.FileInputList;
import org.pentaho.di.core.row.RowMetaInterface;
import org.pentaho.di.core.row.ValueMeta;
import org.pentaho.di.core.row.ValueMetaInterface;
import org.pentaho.di.core.row.value.ValueMetaFactory;
import org.pentaho.di.core.util.EnvUtil;
import org.pentaho.di.core.variables.VariableSpace;
import org.pentaho.di.core.vfs.KettleVFS;
import org.pentaho.di.core.xml.XMLHandler;
import org.pentaho.di.i18n.BaseMessages;
import org.pentaho.di.repository.ObjectId;
import org.pentaho.di.repository.Repository;
import org.pentaho.di.resource.ResourceDefinition;
import org.pentaho.di.resource.ResourceEntry;
import org.pentaho.di.resource.ResourceEntry.ResourceType;
import org.pentaho.di.resource.ResourceNamingInterface;
import org.pentaho.di.resource.ResourceReference;
import org.pentaho.di.trans.Trans;
import org.pentaho.di.trans.TransMeta;
import org.pentaho.di.trans.step.BaseStepMeta;
import org.pentaho.di.trans.step.StepDataInterface;
import org.pentaho.di.trans.step.StepInterface;
import org.pentaho.di.trans.step.StepMeta;
import org.pentaho.di.trans.step.StepMetaInjectionInterface;
import org.pentaho.di.trans.step.StepMetaInterface;
import org.pentaho.metastore.api.IMetaStore;
import org.w3c.dom.Node;

public class TextFileInputMeta extends BaseStepMeta implements StepMetaInterface, InputFileMetaInterface {
  private static Class<?> PKG = TextFileInputMeta.class; // for i18n purposes, needed by Translator2!!

  public static final String[] RequiredFilesDesc = new String[] {
    BaseMessages.getString( PKG, "System.Combo.No" ), BaseMessages.getString( PKG, "System.Combo.Yes" ) };
  public static final String[] RequiredFilesCode = new String[] { "N", "Y" };

  private static final String NO = "N";

  private static final String YES = "Y";

  private static final String STRING_BASE64_PREFIX = "Base64: ";

  public static final int FILE_FORMAT_DOS = 0;
  public static final int FILE_FORMAT_UNIX = 1;
  public static final int FILE_FORMAT_MIXED = 2;

  public static final int FILE_TYPE_CSV = 0;
  public static final int FILE_TYPE_FIXED = 1;

  /** Array of filenames */
  private String[] fileName;

  /** Wildcard or filemask (regular expression) */
  private String[] fileMask;

  /** Wildcard or filemask to exclude (regular expression) */
  private String[] excludeFileMask;

  /** Array of boolean values as string, indicating if a file is required. */
  private String[] fileRequired;

  /** Type of file: CSV or fixed */
  private String fileType;

  /** String used to separated field (;) */
  private String separator;

  /** String used to enclose separated fields (") */
  private String enclosure;

  /** Escape character used to escape the enclosure String (\) */
  private String escapeCharacter;

  /** Switch to allow breaks (CR/LF) in Enclosures */
  private boolean breakInEnclosureAllowed;

  /** Flag indicating that the file contains one header line that should be skipped. */
  private boolean header;

  /** The number of header lines, defaults to 1 */
  private int nrHeaderLines;

  /** Flag indicating that the file contains one footer line that should be skipped. */
  private boolean footer;

  /** The number of footer lines, defaults to 1 */
  private int nrFooterLines;

  /** Flag indicating that a single line is wrapped onto one or more lines in the text file. */
  private boolean lineWrapped;

  /** The number of times the line wrapped */
  private int nrWraps;

  /** Flag indicating that the text-file has a paged layout. */
  private boolean layoutPaged;

  /** The number of lines in the document header */
  private int nrLinesDocHeader;

  /** The number of lines to read per page */
  private int nrLinesPerPage;

  /** Type of compression being used */
  private String fileCompression;

  /** Flag indicating that we should skip all empty lines */
  private boolean noEmptyLines;

  /** Flag indicating that we should include the filename in the output */
  private boolean includeFilename;

  /** The name of the field in the output containing the filename */
  private String filenameField;

  /** Flag indicating that a row number field should be included in the output */
  private boolean includeRowNumber;

  /** Flag indicating row number is per file */
  private boolean rowNumberByFile;

  /** The name of the field in the output containing the row number */
  private String rowNumberField;

  /** The file format: DOS or UNIX or mixed */
  private String fileFormat;

  /** The maximum number or lines to read */
  private long rowLimit;

  /** The fields to import... */
  private TextFileInputField[] inputFields;

  /** Array of boolean values as string, indicating if we need to fetch sub folders. */
  private String[] includeSubFolders;

  /** The filters to use... */
  private TextFileFilter[] filter;

  /** The encoding to use for reading: null or empty string means system default encoding */
  private String encoding;

  /** Ignore error : turn into warnings */
  private boolean errorIgnored;

  /** The name of the field that will contain the number of errors in the row */
  private String errorCountField;

  /** The name of the field that will contain the names of the fields that generated errors, separated by , */
  private String errorFieldsField;

  /** The name of the field that will contain the error texts, separated by CR */
  private String errorTextField;

  /** The directory that will contain warning files */
  private String warningFilesDestinationDirectory;

  /** The extension of warning files */
  private String warningFilesExtension;

  /** The directory that will contain error files */
  private String errorFilesDestinationDirectory;

  /** The extension of error files */
  private String errorFilesExtension;

  /** The directory that will contain line number files */
  private String lineNumberFilesDestinationDirectory;

  /** The extension of line number files */
  private String lineNumberFilesExtension;

  /** Indicate whether or not we want to date fields strictly according to the format or lenient */
  private boolean dateFormatLenient;

  /** Specifies the Locale of the Date format, null means the default */
  private Locale dateFormatLocale;

  /** If error line are skipped, you can replay without introducing doubles. */
  private boolean errorLineSkipped;

  /** Are we accepting filenames in input rows? */
  private boolean acceptingFilenames;

  /** If receiving input rows, should we pass through existing fields? */
  private boolean passingThruFields;

  /** The field in which the filename is placed */
  private String acceptingField;

  /** The stepname to accept filenames from */
  private String acceptingStepName;

  /** The step to accept filenames from */
  private StepMeta acceptingStep;

  /** The add filenames to result filenames flag */
  private boolean isaddresult;

  /** Additional fields **/
  private String shortFileFieldName;
  private String pathFieldName;
  private String hiddenFieldName;
  private String lastModificationTimeFieldName;
  private String uriNameFieldName;
  private String rootUriNameFieldName;
  private String extensionFieldName;
  private String sizeFieldName;

  private boolean skipBadFiles;
  private String fileErrorField;
  private String fileErrorMessageField;

  /**
   * @return Returns the shortFileFieldName.
   */
  public String getShortFileNameField() {
    return shortFileFieldName;
  }

  /**
   * @param field
   *          The shortFileFieldName to set.
   */
  public void setShortFileNameField( String field ) {
    shortFileFieldName = field;
  }

  /**
   * @return Returns the pathFieldName.
   */
  public String getPathField() {
    return pathFieldName;
  }

  /**
   * @param field
   *          The pathFieldName to set.
   */
  public void setPathField( String field ) {
    this.pathFieldName = field;
  }

  /**
   * @return Returns the hiddenFieldName.
   */
  public String isHiddenField() {
    return hiddenFieldName;
  }

  /**
   * @param field
   *          The hiddenFieldName to set.
   */
  public void setIsHiddenField( String field ) {
    hiddenFieldName = field;
  }

  /**
   * @return Returns the lastModificationTimeFieldName.
   */
  public String getLastModificationDateField() {
    return lastModificationTimeFieldName;
  }

  /**
   * @param field
   *          The lastModificationTimeFieldName to set.
   */
  public void setLastModificationDateField( String field ) {
    lastModificationTimeFieldName = field;
  }

  /**
   * @return Returns the uriNameFieldName.
   */
  public String getUriField() {
    return uriNameFieldName;
  }

  /**
   * @param field
   *          The uriNameFieldName to set.
   */
  public void setUriField( String field ) {
    uriNameFieldName = field;
  }

  /**
   * @return Returns the uriNameFieldName.
   */
  public String getRootUriField() {
    return rootUriNameFieldName;
  }

  /**
   * @param field
   *          The rootUriNameFieldName to set.
   */
  public void setRootUriField( String field ) {
    rootUriNameFieldName = field;
  }

  /**
   * @return Returns the extensionFieldName.
   */
  public String getExtensionField() {
    return extensionFieldName;
  }

  /**
   * @param field
   *          The extensionFieldName to set.
   */
  public void setExtensionField( String field ) {
    extensionFieldName = field;
  }

  /**
   * @return Returns the sizeFieldName.
   */
  public String getSizeField() {
    return sizeFieldName;
  }

  /**
   * @param field
   *          The sizeFieldName to set.
   */
  public void setSizeField( String field ) {
    sizeFieldName = field;
  }

  /**
   *
   * @return If should continue processing after failing to open a file
   */
  public boolean isSkipBadFiles() {
    return skipBadFiles;
  }

  /**
   *
   * @param value
   *          If should continue processing after failing to open a file
   */
  public void setSkipBadFiles( boolean value ) {
    skipBadFiles = value;
  }

  public String getFileErrorField() {
    return fileErrorField;
  }

  public void setFileErrorField( String field ) {
    fileErrorField = field;
  }

  public String getFileErrorMessageField() {
    return fileErrorMessageField;
  }

  public void setFileErrorMessageField( String field ) {
    fileErrorMessageField = field;
  }

  /**
   * @return Returns the encoding.
   */
  public String getEncoding() {
    return encoding;
  }

  /**
   * @param encoding
   *          The encoding to set.
   */
  public void setEncoding( String encoding ) {
    this.encoding = encoding;
  }

  public TextFileInputMeta() {
    super(); // allocate BaseStepMeta
  }

  /**
   * @return Returns the input fields.
   */
  public TextFileInputField[] getInputFields() {
    return inputFields;
  }

  /**
   * @param inputFields
   *          The input fields to set.
   */
  public void setInputFields( TextFileInputField[] inputFields ) {
    this.inputFields = inputFields;
  }

  /**
   * @return Returns the enclosure.
   */
  public String getEnclosure() {
    return enclosure;
  }

  /**
   * @param enclosure
   *          The enclosure to set.
   */
  public void setEnclosure( String enclosure ) {
    this.enclosure = enclosure;
  }

  /**
   * @return Returns the breakInEnclosureAllowed.
   */
  public boolean isBreakInEnclosureAllowed() {
    return breakInEnclosureAllowed;
  }

  /**
   * @param breakInEnclosureAllowed
   *          The breakInEnclosureAllowed to set.
   */
  public void setBreakInEnclosureAllowed( boolean breakInEnclosureAllowed ) {
    this.breakInEnclosureAllowed = breakInEnclosureAllowed;
  }

  /**
   * @return Returns the excludeFileMask.
   */
  public String[] getExludeFileMask() {
    return excludeFileMask;
  }

  /**
   * @param excludeFileMask
   *          The excludeFileMask to set.
   */
  public void setExcludeFileMask( String[] excludeFileMask ) {
    this.excludeFileMask = excludeFileMask;
  }

  /**
   * @return Returns the fileFormat.
   */
  public String getFileFormat() {
    return fileFormat;
  }

  /**
   * @param fileFormat
   *          The fileFormat to set.
   */
  public void setFileFormat( String fileFormat ) {
    this.fileFormat = fileFormat;
  }

  /**
   * @return Returns the fileMask.
   */
  public String[] getFileMask() {
    return fileMask;
  }

  /**
   * @return Returns the fileRequired.
   */
  public String[] getFileRequired() {
    return fileRequired;
  }

  /**
   * @param fileMask
   *          The fileMask to set.
   */
  public void setFileMask( String[] fileMask ) {
    this.fileMask = fileMask;
  }

  /**
   * @param fileRequired
   *          The fileRequired to set.
   */
  public void setFileRequired( String[] fileRequiredin ) {
    for ( int i = 0; i < fileRequiredin.length; i++ ) {
      this.fileRequired[i] = getRequiredFilesCode( fileRequiredin[i] );
    }
  }

  public String[] getIncludeSubFolders() {
    return includeSubFolders;
  }

  public void setIncludeSubFolders( String[] includeSubFoldersin ) {
    for ( int i = 0; i < includeSubFoldersin.length; i++ ) {
      this.includeSubFolders[i] = getRequiredFilesCode( includeSubFoldersin[i] );
    }
  }

  public String getRequiredFilesCode( String tt ) {
    if ( tt == null ) {
      return RequiredFilesCode[0];
    }
    if ( tt.equals( RequiredFilesDesc[1] ) ) {
      return RequiredFilesCode[1];
    } else {
      return RequiredFilesCode[0];
    }
  }

  /**
   * @return Returns the fileName.
   */
  public String[] getFileName() {
    return fileName;
  }

  /**
   * @param fileName
   *          The fileName to set.
   */
  public void setFileName( String[] fileName ) {
    this.fileName = fileName;
  }

  /**
   * @return Returns the filenameField.
   */
  public String getFilenameField() {
    return filenameField;
  }

  /**
   * @param filenameField
   *          The filenameField to set.
   */
  public void setFilenameField( String filenameField ) {
    this.filenameField = filenameField;
  }

  /**
   * @return Returns the fileType.
   */
  public String getFileType() {
    return fileType;
  }

  /**
   * @param fileType
   *          The fileType to set.
   */
  public void setFileType( String fileType ) {
    this.fileType = fileType;
  }

  /**
   * @return The array of filters for the metadata of this text file input step.
   */
  public TextFileFilter[] getFilter() {
    return filter;
  }

  /**
   * @param filter
   *          The array of filters to use
   */
  public void setFilter( TextFileFilter[] filter ) {
    this.filter = filter;
  }

  /**
   * @return Returns the footer.
   */
  public boolean hasFooter() {
    return footer;
  }

  /**
   * @param footer
   *          The footer to set.
   */
  public void setFooter( boolean footer ) {
    this.footer = footer;
  }

  /**
   * @return Returns the header.
   */
  public boolean hasHeader() {
    return header;
  }

  /**
   * @param header
   *          The header to set.
   */
  public void setHeader( boolean header ) {
    this.header = header;
  }

  /**
   * @return Returns the includeFilename.
   */
  public boolean includeFilename() {
    return includeFilename;
  }

  /**
   * @param includeFilename
   *          The includeFilename to set.
   */
  public void setIncludeFilename( boolean includeFilename ) {
    this.includeFilename = includeFilename;
  }

  /**
   * @return Returns the includeRowNumber.
   */
  public boolean includeRowNumber() {
    return includeRowNumber;
  }

  /**
   * @param includeRowNumber
   *          The includeRowNumber to set.
   */
  public void setIncludeRowNumber( boolean includeRowNumber ) {
    this.includeRowNumber = includeRowNumber;
  }

  /**
   * true if row number reset for each file
   *
   * @return rowNumberByFile
   */
  public boolean isRowNumberByFile() {
    return rowNumberByFile;
  }

  /**
   * @param rowNumberByFile
   *          True if row number field is reset for each file
   */
  public void setRowNumberByFile( boolean rowNumberByFile ) {
    this.rowNumberByFile = rowNumberByFile;
  }

  /**
   * @return Returns the noEmptyLines.
   */
  public boolean noEmptyLines() {
    return noEmptyLines;
  }

  /**
   * @param noEmptyLines
   *          The noEmptyLines to set.
   */
  public void setNoEmptyLines( boolean noEmptyLines ) {
    this.noEmptyLines = noEmptyLines;
  }

  /**
   * @return Returns the rowLimit.
   */
  public long getRowLimit() {
    return rowLimit;
  }

  /**
   * @param rowLimit
   *          The rowLimit to set.
   */
  public void setRowLimit( long rowLimit ) {
    this.rowLimit = rowLimit;
  }

  /**
   * @return Returns the rowNumberField.
   */
  public String getRowNumberField() {
    return rowNumberField;
  }

  /**
   * @param rowNumberField
   *          The rowNumberField to set.
   */
  public void setRowNumberField( String rowNumberField ) {
    this.rowNumberField = rowNumberField;
  }

  /**
   * @return Returns the separator.
   */
  public String getSeparator() {
    return separator;
  }

  /**
   * @param separator
   *          The separator to set.
   */
  public void setSeparator( String separator ) {
    this.separator = separator;
  }

  /**
   * @return Returns the type of compression used
   */
  public String getFileCompression() {
    return fileCompression;
  }

  /**
   * @param fileCompression
   *          Sets the compression type
   */
  public void setFileCompression( String fileCompression ) {
    this.fileCompression = fileCompression;
  }

  public void loadXML( Node stepnode, List<DatabaseMeta> databases, IMetaStore metaStore ) throws KettleXMLException {
    try {
      acceptingFilenames = YES.equalsIgnoreCase( XMLHandler.getTagValue( stepnode, "accept_filenames" ) );
      passingThruFields = YES.equalsIgnoreCase( XMLHandler.getTagValue( stepnode, "passing_through_fields" ) );
      acceptingField = XMLHandler.getTagValue( stepnode, "accept_field" );
      acceptingStepName = XMLHandler.getTagValue( stepnode, "accept_stepname" );

      separator = XMLHandler.getTagValue( stepnode, "separator" );
      enclosure = XMLHandler.getTagValue( stepnode, "enclosure" );
      breakInEnclosureAllowed = YES.equalsIgnoreCase( XMLHandler.getTagValue( stepnode, "enclosure_breaks" ) );
      escapeCharacter = XMLHandler.getTagValue( stepnode, "escapechar" );
      header = YES.equalsIgnoreCase( XMLHandler.getTagValue( stepnode, "header" ) );
      nrHeaderLines = Const.toInt( XMLHandler.getTagValue( stepnode, "nr_headerlines" ), 1 );
      footer = YES.equalsIgnoreCase( XMLHandler.getTagValue( stepnode, "footer" ) );
      nrFooterLines = Const.toInt( XMLHandler.getTagValue( stepnode, "nr_footerlines" ), 1 );
      lineWrapped = YES.equalsIgnoreCase( XMLHandler.getTagValue( stepnode, "line_wrapped" ) );
      nrWraps = Const.toInt( XMLHandler.getTagValue( stepnode, "nr_wraps" ), 1 );
      layoutPaged = YES.equalsIgnoreCase( XMLHandler.getTagValue( stepnode, "layout_paged" ) );
      nrLinesPerPage = Const.toInt( XMLHandler.getTagValue( stepnode, "nr_lines_per_page" ), 1 );
      nrLinesDocHeader = Const.toInt( XMLHandler.getTagValue( stepnode, "nr_lines_doc_header" ), 1 );
      String addToResult = XMLHandler.getTagValue( stepnode, "add_to_result_filenames" );
      if ( Const.isEmpty( addToResult ) ) {
        isaddresult = true;
      } else {
        isaddresult = "Y".equalsIgnoreCase( addToResult );
      }

      String nempty = XMLHandler.getTagValue( stepnode, "noempty" );
      noEmptyLines = YES.equalsIgnoreCase( nempty ) || nempty == null;
      includeFilename = YES.equalsIgnoreCase( XMLHandler.getTagValue( stepnode, "include" ) );
      filenameField = XMLHandler.getTagValue( stepnode, "include_field" );
      includeRowNumber = YES.equalsIgnoreCase( XMLHandler.getTagValue( stepnode, "rownum" ) );
      rowNumberByFile = YES.equalsIgnoreCase( XMLHandler.getTagValue( stepnode, "rownumByFile" ) );
      rowNumberField = XMLHandler.getTagValue( stepnode, "rownum_field" );
      fileFormat = XMLHandler.getTagValue( stepnode, "format" );
      encoding = XMLHandler.getTagValue( stepnode, "encoding" );

      Node filenode = XMLHandler.getSubNode( stepnode, "file" );
      Node fields = XMLHandler.getSubNode( stepnode, "fields" );
      Node filtersNode = XMLHandler.getSubNode( stepnode, "filters" );
      int nrfiles = XMLHandler.countNodes( filenode, "name" );
      int nrfields = XMLHandler.countNodes( fields, "field" );
      int nrfilters = XMLHandler.countNodes( filtersNode, "filter" );

      allocate( nrfiles, nrfields, nrfilters );

      for ( int i = 0; i < nrfiles; i++ ) {
        Node filenamenode = XMLHandler.getSubNodeByNr( filenode, "name", i );
        Node filemasknode = XMLHandler.getSubNodeByNr( filenode, "filemask", i );
        Node excludefilemasknode = XMLHandler.getSubNodeByNr( filenode, "exclude_filemask", i );
        Node fileRequirednode = XMLHandler.getSubNodeByNr( filenode, "file_required", i );
        Node includeSubFoldersnode = XMLHandler.getSubNodeByNr( filenode, "include_subfolders", i );
<<<<<<< HEAD
        fileName[i] = loadSource( filenode, filenamenode, i, metaStore );
=======
        fileName[i] = loadSource( filenode, filenamenode, i );
>>>>>>> e0ee33a2
        fileMask[i] = XMLHandler.getNodeValue( filemasknode );
        excludeFileMask[i] = XMLHandler.getNodeValue( excludefilemasknode );
        fileRequired[i] = XMLHandler.getNodeValue( fileRequirednode );
        includeSubFolders[i] = XMLHandler.getNodeValue( includeSubFoldersnode );
      }

      fileType = XMLHandler.getTagValue( stepnode, "file", "type" );
      fileCompression = XMLHandler.getTagValue( stepnode, "file", "compression" );
      if ( fileCompression == null ) {
        fileCompression = "None";
        if ( YES.equalsIgnoreCase( XMLHandler.getTagValue( stepnode, "file", "zipped" ) ) ) {
          fileCompression = "Zip";
        }
      }

      // Backward compatibility : just one filter
      if ( XMLHandler.getTagValue( stepnode, "filter" ) != null ) {
        filter = new TextFileFilter[1];
        filter[0] = new TextFileFilter();

        filter[0].setFilterPosition( Const.toInt( XMLHandler.getTagValue( stepnode, "filter_position" ), -1 ) );
        filter[0].setFilterString( XMLHandler.getTagValue( stepnode, "filter_string" ) );
        filter[0].setFilterLastLine( YES.equalsIgnoreCase( XMLHandler.getTagValue( stepnode, "filter_is_last_line" ) ) );
        filter[0].setFilterPositive( YES.equalsIgnoreCase( XMLHandler.getTagValue( stepnode, "filter_is_positive" ) ) );
      } else {
        for ( int i = 0; i < nrfilters; i++ ) {
          Node fnode = XMLHandler.getSubNodeByNr( filtersNode, "filter", i );
          filter[i] = new TextFileFilter();

          filter[i].setFilterPosition( Const.toInt( XMLHandler.getTagValue( fnode, "filter_position" ), -1 ) );

          String filterString = XMLHandler.getTagValue( fnode, "filter_string" );
          if ( filterString != null && filterString.startsWith( STRING_BASE64_PREFIX ) ) {
            filter[i].setFilterString( new String( Base64.decodeBase64( filterString.substring(
                STRING_BASE64_PREFIX.length() ).getBytes() ) ) );
          } else {
            filter[i].setFilterString( filterString );
          }

          filter[i].setFilterLastLine( YES.equalsIgnoreCase( XMLHandler.getTagValue( fnode, "filter_is_last_line" ) ) );
          filter[i].setFilterPositive( YES.equalsIgnoreCase( XMLHandler.getTagValue( fnode, "filter_is_positive" ) ) );
        }
      }

      for ( int i = 0; i < nrfields; i++ ) {
        Node fnode = XMLHandler.getSubNodeByNr( fields, "field", i );
        TextFileInputField field = new TextFileInputField();

        field.setName( XMLHandler.getTagValue( fnode, "name" ) );
        field.setType( ValueMeta.getType( XMLHandler.getTagValue( fnode, "type" ) ) );
        field.setFormat( XMLHandler.getTagValue( fnode, "format" ) );
        field.setCurrencySymbol( XMLHandler.getTagValue( fnode, "currency" ) );
        field.setDecimalSymbol( XMLHandler.getTagValue( fnode, "decimal" ) );
        field.setGroupSymbol( XMLHandler.getTagValue( fnode, "group" ) );
        field.setNullString( XMLHandler.getTagValue( fnode, "nullif" ) );
        field.setIfNullValue( XMLHandler.getTagValue( fnode, "ifnull" ) );
        field.setPosition( Const.toInt( XMLHandler.getTagValue( fnode, "position" ), -1 ) );
        field.setLength( Const.toInt( XMLHandler.getTagValue( fnode, "length" ), -1 ) );
        field.setPrecision( Const.toInt( XMLHandler.getTagValue( fnode, "precision" ), -1 ) );
        field.setTrimType( ValueMeta.getTrimTypeByCode( XMLHandler.getTagValue( fnode, "trim_type" ) ) );
        field.setRepeated( YES.equalsIgnoreCase( XMLHandler.getTagValue( fnode, "repeat" ) ) );

        inputFields[i] = field;
      }

      // Is there a limit on the number of rows we process?
      rowLimit = Const.toLong( XMLHandler.getTagValue( stepnode, "limit" ), 0L );

      errorIgnored = YES.equalsIgnoreCase( XMLHandler.getTagValue( stepnode, "error_ignored" ) );
      skipBadFiles = YES.equalsIgnoreCase( XMLHandler.getTagValue( stepnode, "skip_bad_files" ) );
      fileErrorField = XMLHandler.getTagValue( stepnode, "file_error_field" );
      fileErrorMessageField = XMLHandler.getTagValue( stepnode, "file_error_message_field" );
      errorLineSkipped = YES.equalsIgnoreCase( XMLHandler.getTagValue( stepnode, "error_line_skipped" ) );
      errorCountField = XMLHandler.getTagValue( stepnode, "error_count_field" );
      errorFieldsField = XMLHandler.getTagValue( stepnode, "error_fields_field" );
      errorTextField = XMLHandler.getTagValue( stepnode, "error_text_field" );
      warningFilesDestinationDirectory = XMLHandler.getTagValue( stepnode, "bad_line_files_destination_directory" );
      warningFilesExtension = XMLHandler.getTagValue( stepnode, "bad_line_files_extension" );
      errorFilesDestinationDirectory = XMLHandler.getTagValue( stepnode, "error_line_files_destination_directory" );
      errorFilesExtension = XMLHandler.getTagValue( stepnode, "error_line_files_extension" );
      lineNumberFilesDestinationDirectory =
          XMLHandler.getTagValue( stepnode, "line_number_files_destination_directory" );
      lineNumberFilesExtension = XMLHandler.getTagValue( stepnode, "line_number_files_extension" );
      // Backward compatible

      dateFormatLenient = !NO.equalsIgnoreCase( XMLHandler.getTagValue( stepnode, "date_format_lenient" ) );
      String dateLocale = XMLHandler.getTagValue( stepnode, "date_format_locale" );
      if ( dateLocale != null ) {
        dateFormatLocale = EnvUtil.createLocale( dateLocale );
      } else {
        dateFormatLocale = Locale.getDefault();
      }

      shortFileFieldName = XMLHandler.getTagValue( stepnode, "shortFileFieldName" );
      pathFieldName = XMLHandler.getTagValue( stepnode, "pathFieldName" );
      hiddenFieldName = XMLHandler.getTagValue( stepnode, "hiddenFieldName" );
      lastModificationTimeFieldName = XMLHandler.getTagValue( stepnode, "lastModificationTimeFieldName" );
      uriNameFieldName = XMLHandler.getTagValue( stepnode, "uriNameFieldName" );
      rootUriNameFieldName = XMLHandler.getTagValue( stepnode, "rootUriNameFieldName" );
      extensionFieldName = XMLHandler.getTagValue( stepnode, "extensionFieldName" );
      sizeFieldName = XMLHandler.getTagValue( stepnode, "sizeFieldName" );
    } catch ( Exception e ) {
      throw new KettleXMLException( "Unable to load step info from XML", e );
    }
  } 

  public Object clone() {
    TextFileInputMeta retval = (TextFileInputMeta) super.clone();

    int nrfiles = fileName.length;
    int nrfields = inputFields.length;
    int nrfilters = filter.length;

    retval.allocate( nrfiles, nrfields, nrfilters );

    for ( int i = 0; i < nrfiles; i++ ) {
      retval.fileName[i] = fileName[i];
      retval.fileMask[i] = fileMask[i];
      retval.excludeFileMask[i] = excludeFileMask[i];
      retval.fileRequired[i] = fileRequired[i];
      retval.includeSubFolders[i] = includeSubFolders[i];
    }

    for ( int i = 0; i < nrfields; i++ ) {
      retval.inputFields[i] = (TextFileInputField) inputFields[i].clone();
    }

    for ( int i = 0; i < nrfilters; i++ ) {
      retval.filter[i] = (TextFileFilter) filter[i].clone();
    }

    retval.dateFormatLocale = (Locale) dateFormatLocale.clone();
    retval.fileCompression = fileCompression;

    return retval;
  }

  public void allocate( int nrfiles, int nrfields, int nrfilters ) {
    allocateFiles( nrfiles );

    inputFields = new TextFileInputField[nrfields];
    filter = new TextFileFilter[nrfilters];
  }

  public void allocateFiles( int nrFiles ) {
    fileName = new String[nrFiles];
    fileMask = new String[nrFiles];
    excludeFileMask = new String[nrFiles];
    fileRequired = new String[nrFiles];
    includeSubFolders = new String[nrFiles];
  }

  public void setDefault() {
    shortFileFieldName = null;
    pathFieldName = null;
    hiddenFieldName = null;
    lastModificationTimeFieldName = null;
    uriNameFieldName = null;
    rootUriNameFieldName = null;
    extensionFieldName = null;
    sizeFieldName = null;

    isaddresult = true;
    separator = ";";
    enclosure = "\"";
    breakInEnclosureAllowed = false;
    header = true;
    nrHeaderLines = 1;
    footer = false;
    nrFooterLines = 1;
    lineWrapped = false;
    nrWraps = 1;
    layoutPaged = false;
    nrLinesPerPage = 80;
    nrLinesDocHeader = 0;
    fileCompression = "None";
    noEmptyLines = true;
    fileFormat = "DOS";
    fileType = "CSV";
    includeFilename = false;
    filenameField = "";
    includeRowNumber = false;
    rowNumberField = "";
    errorIgnored = false;
    skipBadFiles = false;
    errorLineSkipped = false;
    warningFilesDestinationDirectory = null;
    warningFilesExtension = "warning";
    errorFilesDestinationDirectory = null;
    errorFilesExtension = "error";
    lineNumberFilesDestinationDirectory = null;
    lineNumberFilesExtension = "line";
    dateFormatLenient = true;
    rowNumberByFile = false;

    int nrfiles = 0;
    int nrfields = 0;
    int nrfilters = 0;

    allocate( nrfiles, nrfields, nrfilters );

    for ( int i = 0; i < nrfiles; i++ ) {
      fileName[i] = "filename" + ( i + 1 );
      fileMask[i] = "";
      excludeFileMask[i] = "";
      fileRequired[i] = NO;
      includeSubFolders[i] = NO;
    }

    for ( int i = 0; i < nrfields; i++ ) {
      inputFields[i] = new TextFileInputField( "field" + ( i + 1 ), 1, -1 );
    }

    dateFormatLocale = Locale.getDefault();

    rowLimit = 0L;
  }

  public void getFields( RowMetaInterface row, String name, RowMetaInterface[] info, StepMeta nextStep,
    VariableSpace space, Repository repository, IMetaStore metaStore ) throws KettleStepException {
    if ( !isPassingThruFields() ) {
      // all incoming fields are not transmitted !
      row.clear();
    } else {
      if ( info != null ) {
        boolean found = false;
        for ( int i = 0; i < info.length && !found; i++ ) {
          if ( info[i] != null ) {
            row.mergeRowMeta( info[i] );
            found = true;
          }
        }
      }
    }

    for ( int i = 0; i < inputFields.length; i++ ) {
      TextFileInputField field = inputFields[i];

      int type = field.getType();
      if ( type == ValueMetaInterface.TYPE_NONE ) {
        type = ValueMetaInterface.TYPE_STRING;
      }

      try {
        ValueMetaInterface v = ValueMetaFactory.createValueMeta( field.getName(), type );
        v.setLength( field.getLength() );
        v.setPrecision( field.getPrecision() );
        v.setOrigin( name );
        v.setConversionMask( field.getFormat() );
        v.setDecimalSymbol( field.getDecimalSymbol() );
        v.setGroupingSymbol( field.getGroupSymbol() );
        v.setCurrencySymbol( field.getCurrencySymbol() );
        v.setDateFormatLenient( dateFormatLenient );
        v.setDateFormatLocale( dateFormatLocale );
        v.setTrimType( field.getTrimType() );

        row.addValueMeta( v );
      } catch ( Exception e ) {
        throw new KettleStepException( e );
      }
    }
    if ( errorIgnored ) {
      if ( errorCountField != null && errorCountField.length() > 0 ) {
        ValueMetaInterface v = new ValueMeta( errorCountField, ValueMetaInterface.TYPE_INTEGER );
        v.setLength( ValueMetaInterface.DEFAULT_INTEGER_LENGTH, 0 );
        v.setOrigin( name );
        row.addValueMeta( v );
      }
      if ( errorFieldsField != null && errorFieldsField.length() > 0 ) {
        ValueMetaInterface v = new ValueMeta( errorFieldsField, ValueMetaInterface.TYPE_STRING );
        v.setOrigin( name );
        row.addValueMeta( v );
      }
      if ( errorTextField != null && errorTextField.length() > 0 ) {
        ValueMetaInterface v = new ValueMeta( errorTextField, ValueMetaInterface.TYPE_STRING );
        v.setOrigin( name );
        row.addValueMeta( v );
      }
    }
    if ( includeFilename ) {
      ValueMetaInterface v = new ValueMeta( filenameField, ValueMetaInterface.TYPE_STRING );
      v.setLength( 100 );
      v.setOrigin( name );
      row.addValueMeta( v );
    }
    if ( includeRowNumber ) {
      ValueMetaInterface v = new ValueMeta( rowNumberField, ValueMetaInterface.TYPE_INTEGER );
      v.setLength( ValueMetaInterface.DEFAULT_INTEGER_LENGTH, 0 );
      v.setOrigin( name );
      row.addValueMeta( v );
    }

    // Add additional fields

    if ( getShortFileNameField() != null && getShortFileNameField().length() > 0 ) {
      ValueMetaInterface v =
        new ValueMeta( space.environmentSubstitute( getShortFileNameField() ), ValueMetaInterface.TYPE_STRING );
      v.setLength( 100, -1 );
      v.setOrigin( name );
      row.addValueMeta( v );
    }
    if ( getExtensionField() != null && getExtensionField().length() > 0 ) {
      ValueMetaInterface v =
        new ValueMeta( space.environmentSubstitute( getExtensionField() ), ValueMetaInterface.TYPE_STRING );
      v.setLength( 100, -1 );
      v.setOrigin( name );
      row.addValueMeta( v );
    }
    if ( getPathField() != null && getPathField().length() > 0 ) {
      ValueMetaInterface v =
        new ValueMeta( space.environmentSubstitute( getPathField() ), ValueMetaInterface.TYPE_STRING );
      v.setLength( 100, -1 );
      v.setOrigin( name );
      row.addValueMeta( v );
    }
    if ( getSizeField() != null && getSizeField().length() > 0 ) {
      ValueMetaInterface v =
        new ValueMeta( space.environmentSubstitute( getSizeField() ), ValueMetaInterface.TYPE_INTEGER );
      v.setOrigin( name );
      v.setLength( 9 );
      row.addValueMeta( v );
    }
    if ( isHiddenField() != null && isHiddenField().length() > 0 ) {
      ValueMetaInterface v =
        new ValueMeta( space.environmentSubstitute( isHiddenField() ), ValueMetaInterface.TYPE_BOOLEAN );
      v.setOrigin( name );
      row.addValueMeta( v );
    }

    if ( getLastModificationDateField() != null && getLastModificationDateField().length() > 0 ) {
      ValueMetaInterface v =
        new ValueMeta(
          space.environmentSubstitute( getLastModificationDateField() ), ValueMetaInterface.TYPE_DATE );
      v.setOrigin( name );
      row.addValueMeta( v );
    }
    if ( getUriField() != null && getUriField().length() > 0 ) {
      ValueMetaInterface v =
        new ValueMeta( space.environmentSubstitute( getUriField() ), ValueMetaInterface.TYPE_STRING );
      v.setLength( 100, -1 );
      v.setOrigin( name );
      row.addValueMeta( v );
    }

    if ( getRootUriField() != null && getRootUriField().length() > 0 ) {
      ValueMetaInterface v = new ValueMeta( getRootUriField(), ValueMetaInterface.TYPE_STRING );
      v.setLength( 100, -1 );
      v.setOrigin( name );
      row.addValueMeta( v );
    }

  }

  @Override
  @Deprecated
  public void getFields( RowMetaInterface inputRowMeta, String name, RowMetaInterface[] info, StepMeta nextStep,
    VariableSpace space ) throws KettleStepException {
    getFields( inputRowMeta, name, info, nextStep, space, null, null );
  }

  public String getXML() {
    StringBuffer retval = new StringBuffer( 1500 );

    retval.append( "    " ).append( XMLHandler.addTagValue( "accept_filenames", acceptingFilenames ) );
    retval.append( "    " ).append( XMLHandler.addTagValue( "passing_through_fields", passingThruFields ) );
    retval.append( "    " ).append( XMLHandler.addTagValue( "accept_field", acceptingField ) );
    retval.append( "    " ).append(
      XMLHandler.addTagValue( "accept_stepname", ( acceptingStep != null ? acceptingStep.getName() : "" ) ) );

    retval.append( "    " ).append( XMLHandler.addTagValue( "separator", separator ) );
    retval.append( "    " ).append( XMLHandler.addTagValue( "enclosure", enclosure ) );
    retval.append( "    " ).append( XMLHandler.addTagValue( "enclosure_breaks", breakInEnclosureAllowed ) );
    retval.append( "    " ).append( XMLHandler.addTagValue( "escapechar", escapeCharacter ) );
    retval.append( "    " ).append( XMLHandler.addTagValue( "header", header ) );
    retval.append( "    " ).append( XMLHandler.addTagValue( "nr_headerlines", nrHeaderLines ) );
    retval.append( "    " ).append( XMLHandler.addTagValue( "footer", footer ) );
    retval.append( "    " ).append( XMLHandler.addTagValue( "nr_footerlines", nrFooterLines ) );
    retval.append( "    " ).append( XMLHandler.addTagValue( "line_wrapped", lineWrapped ) );
    retval.append( "    " ).append( XMLHandler.addTagValue( "nr_wraps", nrWraps ) );
    retval.append( "    " ).append( XMLHandler.addTagValue( "layout_paged", layoutPaged ) );
    retval.append( "    " ).append( XMLHandler.addTagValue( "nr_lines_per_page", nrLinesPerPage ) );
    retval.append( "    " ).append( XMLHandler.addTagValue( "nr_lines_doc_header", nrLinesDocHeader ) );
    retval.append( "    " ).append( XMLHandler.addTagValue( "noempty", noEmptyLines ) );
    retval.append( "    " ).append( XMLHandler.addTagValue( "include", includeFilename ) );
    retval.append( "    " ).append( XMLHandler.addTagValue( "include_field", filenameField ) );
    retval.append( "    " ).append( XMLHandler.addTagValue( "rownum", includeRowNumber ) );
    retval.append( "    " ).append( XMLHandler.addTagValue( "rownumByFile", rowNumberByFile ) );
    retval.append( "    " ).append( XMLHandler.addTagValue( "rownum_field", rowNumberField ) );
    retval.append( "    " ).append( XMLHandler.addTagValue( "format", fileFormat ) );
    retval.append( "    " ).append( XMLHandler.addTagValue( "encoding", encoding ) );
    retval.append( "    " + XMLHandler.addTagValue( "add_to_result_filenames", isaddresult ) );

    retval.append( "    <file>" ).append( Const.CR );
    for ( int i = 0; i < fileName.length; i++ ) {
      saveSource( retval, fileName[i] );
      retval.append( "      " ).append( XMLHandler.addTagValue( "filemask", fileMask[i] ) );
      retval.append( "      " ).append( XMLHandler.addTagValue( "exclude_filemask", excludeFileMask[i] ) );
      retval.append( "      " ).append( XMLHandler.addTagValue( "file_required", fileRequired[i] ) );
      retval.append( "      " ).append( XMLHandler.addTagValue( "include_subfolders", includeSubFolders[i] ) );
    }
    retval.append( "      " ).append( XMLHandler.addTagValue( "type", fileType ) );
    retval.append( "      " ).append( XMLHandler.addTagValue( "compression",
      ( fileCompression == null ) ? "None" : fileCompression ) );
    retval.append( "    </file>" ).append( Const.CR );

    retval.append( "    <filters>" ).append( Const.CR );
    for ( int i = 0; i < filter.length; i++ ) {
      String filterString = filter[i].getFilterString();
      byte[] filterBytes = new byte[] {};
      String filterPrefix = "";
      if ( filterString != null ) {
        filterBytes = filterString.getBytes();
        filterPrefix = STRING_BASE64_PREFIX;
      }
      String filterEncoded = filterPrefix + new String( Base64.encodeBase64( filterBytes ) );

      retval.append( "      <filter>" ).append( Const.CR );
      retval.append( "        " ).append( XMLHandler.addTagValue( "filter_string", filterEncoded, false ) );
      retval.append( "        " ).append(
        XMLHandler.addTagValue( "filter_position", filter[i].getFilterPosition(), false ) );
      retval.append( "        " ).append(
        XMLHandler.addTagValue( "filter_is_last_line", filter[i].isFilterLastLine(), false ) );
      retval.append( "        " ).append(
        XMLHandler.addTagValue( "filter_is_positive", filter[i].isFilterPositive(), false ) );
      retval.append( "      </filter>" ).append( Const.CR );
    }
    retval.append( "    </filters>" ).append( Const.CR );

    retval.append( "    <fields>" ).append( Const.CR );
    for ( int i = 0; i < inputFields.length; i++ ) {
      TextFileInputField field = inputFields[i];

      retval.append( "      <field>" ).append( Const.CR );
      retval.append( "        " ).append( XMLHandler.addTagValue( "name", field.getName() ) );
      retval.append( "        " ).append( XMLHandler.addTagValue( "type", field.getTypeDesc() ) );
      retval.append( "        " ).append( XMLHandler.addTagValue( "format", field.getFormat() ) );
      retval.append( "        " ).append( XMLHandler.addTagValue( "currency", field.getCurrencySymbol() ) );
      retval.append( "        " ).append( XMLHandler.addTagValue( "decimal", field.getDecimalSymbol() ) );
      retval.append( "        " ).append( XMLHandler.addTagValue( "group", field.getGroupSymbol() ) );
      retval.append( "        " ).append( XMLHandler.addTagValue( "nullif", field.getNullString() ) );
      retval.append( "        " ).append( XMLHandler.addTagValue( "ifnull", field.getIfNullValue() ) );
      retval.append( "        " ).append( XMLHandler.addTagValue( "position", field.getPosition() ) );
      retval.append( "        " ).append( XMLHandler.addTagValue( "length", field.getLength() ) );
      retval.append( "        " ).append( XMLHandler.addTagValue( "precision", field.getPrecision() ) );
      retval.append( "        " ).append( XMLHandler.addTagValue( "trim_type", field.getTrimTypeCode() ) );
      retval.append( "        " ).append( XMLHandler.addTagValue( "repeat", field.isRepeated() ) );
      retval.append( "      </field>" ).append( Const.CR );
    }
    retval.append( "    </fields>" ).append( Const.CR );
    retval.append( "    " ).append( XMLHandler.addTagValue( "limit", rowLimit ) );

    // ERROR HANDLING
    retval.append( "    " ).append( XMLHandler.addTagValue( "error_ignored", errorIgnored ) );
    retval.append( "    " ).append( XMLHandler.addTagValue( "skip_bad_files", skipBadFiles ) );
    retval.append( "    " ).append( XMLHandler.addTagValue( "file_error_field", fileErrorField ) );
    retval.append( "    " ).append( XMLHandler.addTagValue( "file_error_message_field", fileErrorMessageField ) );
    retval.append( "    " ).append( XMLHandler.addTagValue( "error_line_skipped", errorLineSkipped ) );
    retval.append( "    " ).append( XMLHandler.addTagValue( "error_count_field", errorCountField ) );
    retval.append( "    " ).append( XMLHandler.addTagValue( "error_fields_field", errorFieldsField ) );
    retval.append( "    " ).append( XMLHandler.addTagValue( "error_text_field", errorTextField ) );

    retval.append( "    " ).append(
      XMLHandler.addTagValue( "bad_line_files_destination_directory", warningFilesDestinationDirectory ) );
    retval.append( "    " ).append( XMLHandler.addTagValue( "bad_line_files_extension", warningFilesExtension ) );
    retval.append( "    " ).append(
      XMLHandler.addTagValue( "error_line_files_destination_directory", errorFilesDestinationDirectory ) );
    retval.append( "    " ).append( XMLHandler.addTagValue( "error_line_files_extension", errorFilesExtension ) );
    retval.append( "    " ).append(
      XMLHandler.addTagValue( "line_number_files_destination_directory", lineNumberFilesDestinationDirectory ) );
    retval.append( "    " ).append(
      XMLHandler.addTagValue( "line_number_files_extension", lineNumberFilesExtension ) );

    retval.append( "    " ).append( XMLHandler.addTagValue( "date_format_lenient", dateFormatLenient ) );
    retval.append( "    " ).append( XMLHandler.addTagValue( "date_format_locale", dateFormatLocale.toString() ) );

    retval.append( "    " ).append( XMLHandler.addTagValue( "shortFileFieldName", shortFileFieldName ) );
    retval.append( "    " ).append( XMLHandler.addTagValue( "pathFieldName", pathFieldName ) );
    retval.append( "    " ).append( XMLHandler.addTagValue( "hiddenFieldName", hiddenFieldName ) );
    retval.append( "    " ).append(
      XMLHandler.addTagValue( "lastModificationTimeFieldName", lastModificationTimeFieldName ) );
    retval.append( "    " ).append( XMLHandler.addTagValue( "uriNameFieldName", uriNameFieldName ) );
    retval.append( "    " ).append( XMLHandler.addTagValue( "rootUriNameFieldName", rootUriNameFieldName ) );
    retval.append( "    " ).append( XMLHandler.addTagValue( "extensionFieldName", extensionFieldName ) );
    retval.append( "    " ).append( XMLHandler.addTagValue( "sizeFieldName", sizeFieldName ) );

    return retval.toString();
  }

  public String getLookupStepname() {
    if ( acceptingFilenames && acceptingStep != null && !Const.isEmpty( acceptingStep.getName() ) ) {
      return acceptingStep.getName();
    }
    return null;
  }

  /**
   * @param steps
   *          optionally search the info step in a list of steps
   */
  public void searchInfoAndTargetSteps( List<StepMeta> steps ) {
    acceptingStep = StepMeta.findStep( steps, acceptingStepName );
  }

  public String[] getInfoSteps() {
    if ( acceptingFilenames && acceptingStep != null ) {
      return new String[] { acceptingStep.getName() };
    }
    return null;
  }

  public void readRep( Repository rep, IMetaStore metaStore, ObjectId id_step, List<DatabaseMeta> databases ) throws KettleException {
    try {
      acceptingFilenames = rep.getStepAttributeBoolean( id_step, "accept_filenames" );
      passingThruFields = rep.getStepAttributeBoolean( id_step, "passing_through_fields" );
      acceptingField = rep.getStepAttributeString( id_step, "accept_field" );
      acceptingStepName = rep.getStepAttributeString( id_step, "accept_stepname" );

      separator = rep.getStepAttributeString( id_step, "separator" );
      enclosure = rep.getStepAttributeString( id_step, "enclosure" );
      breakInEnclosureAllowed = rep.getStepAttributeBoolean( id_step, "enclosure_breaks" );
      escapeCharacter = rep.getStepAttributeString( id_step, "escapechar" );
      header = rep.getStepAttributeBoolean( id_step, "header" );
      nrHeaderLines = (int) rep.getStepAttributeInteger( id_step, "nr_headerlines" );
      footer = rep.getStepAttributeBoolean( id_step, "footer" );
      nrFooterLines = (int) rep.getStepAttributeInteger( id_step, "nr_footerlines" );
      lineWrapped = rep.getStepAttributeBoolean( id_step, "line_wrapped" );
      nrWraps = (int) rep.getStepAttributeInteger( id_step, "nr_wraps" );
      layoutPaged = rep.getStepAttributeBoolean( id_step, "layout_paged" );
      nrLinesPerPage = (int) rep.getStepAttributeInteger( id_step, "nr_lines_per_page" );
      nrLinesDocHeader = (int) rep.getStepAttributeInteger( id_step, "nr_lines_doc_header" );
      noEmptyLines = rep.getStepAttributeBoolean( id_step, "noempty" );

      includeFilename = rep.getStepAttributeBoolean( id_step, "include" );
      filenameField = rep.getStepAttributeString( id_step, "include_field" );
      includeRowNumber = rep.getStepAttributeBoolean( id_step, "rownum" );
      rowNumberByFile = rep.getStepAttributeBoolean( id_step, "rownumByFile" );
      rowNumberField = rep.getStepAttributeString( id_step, "rownum_field" );

      fileFormat = rep.getStepAttributeString( id_step, "format" );
      encoding = rep.getStepAttributeString( id_step, "encoding" );
      String addToResult = rep.getStepAttributeString( id_step, "add_to_result_filenames" );
      if ( Const.isEmpty( addToResult ) ) {
        isaddresult = true;
      } else {
        isaddresult = rep.getStepAttributeBoolean( id_step, "add_to_result_filenames" );
      }

      rowLimit = rep.getStepAttributeInteger( id_step, "limit" );

      int nrfiles = rep.countNrStepAttributes( id_step, "file_name" );
      int nrfields = rep.countNrStepAttributes( id_step, "field_name" );
      int nrfilters = rep.countNrStepAttributes( id_step, "filter_string" );

      allocate( nrfiles, nrfields, nrfilters );

      for ( int i = 0; i < nrfiles; i++ ) {
        fileName[i] = loadSourceRep( rep, id_step, i );
        fileMask[i] = rep.getStepAttributeString( id_step, i, "file_mask" );
        excludeFileMask[i] = rep.getStepAttributeString( id_step, i, "exclude_file_mask" );
        fileRequired[i] = rep.getStepAttributeString( id_step, i, "file_required" );
        if ( !YES.equalsIgnoreCase( fileRequired[i] ) ) {
          fileRequired[i] = NO;
        }
        includeSubFolders[i] = rep.getStepAttributeString( id_step, i, "include_subfolders" );
        if ( !YES.equalsIgnoreCase( includeSubFolders[i] ) ) {
          includeSubFolders[i] = NO;
        }
      }
      fileType = rep.getStepAttributeString( id_step, "file_type" );
      fileCompression = rep.getStepAttributeString( id_step, "compression" );
      if ( fileCompression == null ) {
        fileCompression = "None";
        if ( rep.getStepAttributeBoolean( id_step, "file_zipped" ) ) {
          fileCompression = "Zip";
        }
      }

      for ( int i = 0; i < nrfilters; i++ ) {
        filter[i] = new TextFileFilter();
        filter[i].setFilterPosition( (int) rep.getStepAttributeInteger( id_step, i, "filter_position" ) );
        filter[i].setFilterString( rep.getStepAttributeString( id_step, i, "filter_string" ) );
        filter[i].setFilterLastLine( rep.getStepAttributeBoolean( id_step, i, "filter_is_last_line" ) );
        filter[i].setFilterPositive( rep.getStepAttributeBoolean( id_step, i, "filter_is_positive" ) );
      }

      for ( int i = 0; i < nrfields; i++ ) {
        TextFileInputField field = new TextFileInputField();

        field.setName( rep.getStepAttributeString( id_step, i, "field_name" ) );
        field.setType( ValueMeta.getType( rep.getStepAttributeString( id_step, i, "field_type" ) ) );
        field.setFormat( rep.getStepAttributeString( id_step, i, "field_format" ) );
        field.setCurrencySymbol( rep.getStepAttributeString( id_step, i, "field_currency" ) );
        field.setDecimalSymbol( rep.getStepAttributeString( id_step, i, "field_decimal" ) );
        field.setGroupSymbol( rep.getStepAttributeString( id_step, i, "field_group" ) );
        field.setNullString( rep.getStepAttributeString( id_step, i, "field_nullif" ) );
        field.setIfNullValue( rep.getStepAttributeString( id_step, i, "field_ifnull" ) );
        field.setPosition( (int) rep.getStepAttributeInteger( id_step, i, "field_position" ) );
        field.setLength( (int) rep.getStepAttributeInteger( id_step, i, "field_length" ) );
        field.setPrecision( (int) rep.getStepAttributeInteger( id_step, i, "field_precision" ) );
        field.setTrimType( ValueMeta
          .getTrimTypeByCode( rep.getStepAttributeString( id_step, i, "field_trim_type" ) ) );
        field.setRepeated( rep.getStepAttributeBoolean( id_step, i, "field_repeat" ) );

        inputFields[i] = field;
      }

      errorIgnored = rep.getStepAttributeBoolean( id_step, "error_ignored" );
      skipBadFiles = rep.getStepAttributeBoolean( id_step, "skip_bad_files" );
      fileErrorField = rep.getStepAttributeString( id_step, "file_error_field" );
      fileErrorMessageField = rep.getStepAttributeString( id_step, "file_error_message_field" );

      errorLineSkipped = rep.getStepAttributeBoolean( id_step, "error_line_skipped" );
      errorCountField = rep.getStepAttributeString( id_step, "error_count_field" );
      errorFieldsField = rep.getStepAttributeString( id_step, "error_fields_field" );
      errorTextField = rep.getStepAttributeString( id_step, "error_text_field" );

      warningFilesDestinationDirectory = rep.getStepAttributeString( id_step, "bad_line_files_dest_dir" );
      warningFilesExtension = rep.getStepAttributeString( id_step, "bad_line_files_ext" );
      errorFilesDestinationDirectory = rep.getStepAttributeString( id_step, "error_line_files_dest_dir" );
      errorFilesExtension = rep.getStepAttributeString( id_step, "error_line_files_ext" );
      lineNumberFilesDestinationDirectory = rep.getStepAttributeString( id_step, "line_number_files_dest_dir" );
      lineNumberFilesExtension = rep.getStepAttributeString( id_step, "line_number_files_ext" );

      dateFormatLenient = rep.getStepAttributeBoolean( id_step, 0, "date_format_lenient", true );

      String dateLocale = rep.getStepAttributeString( id_step, 0, "date_format_locale" );
      if ( dateLocale != null ) {
        dateFormatLocale = EnvUtil.createLocale( dateLocale );
      } else {
        dateFormatLocale = Locale.getDefault();
      }
      shortFileFieldName = rep.getStepAttributeString( id_step, "shortFileFieldName" );
      pathFieldName = rep.getStepAttributeString( id_step, "pathFieldName" );
      hiddenFieldName = rep.getStepAttributeString( id_step, "hiddenFieldName" );
      lastModificationTimeFieldName = rep.getStepAttributeString( id_step, "lastModificationTimeFieldName" );
      uriNameFieldName = rep.getStepAttributeString( id_step, "uriNameFieldName" );
      rootUriNameFieldName = rep.getStepAttributeString( id_step, "rootUriNameFieldName" );
      extensionFieldName = rep.getStepAttributeString( id_step, "extensionFieldName" );
      sizeFieldName = rep.getStepAttributeString( id_step, "sizeFieldName" );
    } catch ( Exception e ) {
      throw new KettleException( "Unexpected error reading step information from the repository", e );
    }
  }

  public void saveRep( Repository rep, IMetaStore metaStore, ObjectId id_transformation, ObjectId id_step ) throws KettleException {
    try {
      rep.saveStepAttribute( id_transformation, id_step, "accept_filenames", acceptingFilenames );
      rep.saveStepAttribute( id_transformation, id_step, "passing_through_fields", passingThruFields );
      rep.saveStepAttribute( id_transformation, id_step, "accept_field", acceptingField );
      rep.saveStepAttribute( id_transformation, id_step, "accept_stepname", ( acceptingStep != null
        ? acceptingStep.getName() : "" ) );

      rep.saveStepAttribute( id_transformation, id_step, "separator", separator );
      rep.saveStepAttribute( id_transformation, id_step, "enclosure", enclosure );
      rep.saveStepAttribute( id_transformation, id_step, "enclosure_breaks", breakInEnclosureAllowed );
      rep.saveStepAttribute( id_transformation, id_step, "escapechar", escapeCharacter );
      rep.saveStepAttribute( id_transformation, id_step, "header", header );
      rep.saveStepAttribute( id_transformation, id_step, "nr_headerlines", nrHeaderLines );
      rep.saveStepAttribute( id_transformation, id_step, "footer", footer );
      rep.saveStepAttribute( id_transformation, id_step, "nr_footerlines", nrFooterLines );
      rep.saveStepAttribute( id_transformation, id_step, "line_wrapped", lineWrapped );
      rep.saveStepAttribute( id_transformation, id_step, "nr_wraps", nrWraps );
      rep.saveStepAttribute( id_transformation, id_step, "layout_paged", layoutPaged );
      rep.saveStepAttribute( id_transformation, id_step, "nr_lines_per_page", nrLinesPerPage );
      rep.saveStepAttribute( id_transformation, id_step, "nr_lines_doc_header", nrLinesDocHeader );

      rep.saveStepAttribute( id_transformation, id_step, "noempty", noEmptyLines );

      rep.saveStepAttribute( id_transformation, id_step, "include", includeFilename );
      rep.saveStepAttribute( id_transformation, id_step, "include_field", filenameField );
      rep.saveStepAttribute( id_transformation, id_step, "rownum", includeRowNumber );
      rep.saveStepAttribute( id_transformation, id_step, "rownumByFile", rowNumberByFile );
      rep.saveStepAttribute( id_transformation, id_step, "rownum_field", rowNumberField );

      rep.saveStepAttribute( id_transformation, id_step, "format", fileFormat );
      rep.saveStepAttribute( id_transformation, id_step, "encoding", encoding );
      rep.saveStepAttribute( id_transformation, id_step, "add_to_result_filenames", isaddresult );

      rep.saveStepAttribute( id_transformation, id_step, "limit", rowLimit );

      for ( int i = 0; i < fileName.length; i++ ) {
        saveSourceRep( rep, id_transformation, id_step, i, fileName[i] );
        rep.saveStepAttribute( id_transformation, id_step, i, "file_mask", fileMask[i] );
        rep.saveStepAttribute( id_transformation, id_step, i, "exclude_file_mask", excludeFileMask[i] );
        rep.saveStepAttribute( id_transformation, id_step, i, "file_required", fileRequired[i] );
        rep.saveStepAttribute( id_transformation, id_step, i, "include_subfolders", includeSubFolders[i] );
      }
      rep.saveStepAttribute( id_transformation, id_step, "file_type", fileType );
      rep.saveStepAttribute( id_transformation, id_step, "compression",
        ( fileCompression == null ) ? "None" : fileCompression );

      for ( int i = 0; i < filter.length; i++ ) {
        rep.saveStepAttribute( id_transformation, id_step, i, "filter_position", filter[i].getFilterPosition() );
        rep.saveStepAttribute( id_transformation, id_step, i, "filter_string", filter[i].getFilterString() );
        rep.saveStepAttribute( id_transformation, id_step, i, "filter_is_last_line", filter[i].isFilterLastLine() );
        rep.saveStepAttribute( id_transformation, id_step, i, "filter_is_positive", filter[i].isFilterPositive() );
      }

      for ( int i = 0; i < inputFields.length; i++ ) {
        TextFileInputField field = inputFields[i];

        rep.saveStepAttribute( id_transformation, id_step, i, "field_name", field.getName() );
        rep.saveStepAttribute( id_transformation, id_step, i, "field_type", field.getTypeDesc() );
        rep.saveStepAttribute( id_transformation, id_step, i, "field_format", field.getFormat() );
        rep.saveStepAttribute( id_transformation, id_step, i, "field_currency", field.getCurrencySymbol() );
        rep.saveStepAttribute( id_transformation, id_step, i, "field_decimal", field.getDecimalSymbol() );
        rep.saveStepAttribute( id_transformation, id_step, i, "field_group", field.getGroupSymbol() );
        rep.saveStepAttribute( id_transformation, id_step, i, "field_nullif", field.getNullString() );
        rep.saveStepAttribute( id_transformation, id_step, i, "field_ifnull", field.getIfNullValue() );
        rep.saveStepAttribute( id_transformation, id_step, i, "field_position", field.getPosition() );
        rep.saveStepAttribute( id_transformation, id_step, i, "field_length", field.getLength() );
        rep.saveStepAttribute( id_transformation, id_step, i, "field_precision", field.getPrecision() );
        rep.saveStepAttribute( id_transformation, id_step, i, "field_trim_type", field.getTrimTypeCode() );
        rep.saveStepAttribute( id_transformation, id_step, i, "field_repeat", field.isRepeated() );
      }

      rep.saveStepAttribute( id_transformation, id_step, "error_ignored", errorIgnored );
      rep.saveStepAttribute( id_transformation, id_step, "skip_bad_files", skipBadFiles );
      rep.saveStepAttribute( id_transformation, id_step, "file_error_field", fileErrorField );
      rep.saveStepAttribute( id_transformation, id_step, "file_error_message_field", fileErrorMessageField );
      rep.saveStepAttribute( id_transformation, id_step, "error_line_skipped", errorLineSkipped );
      rep.saveStepAttribute( id_transformation, id_step, "error_count_field", errorCountField );
      rep.saveStepAttribute( id_transformation, id_step, "error_fields_field", errorFieldsField );
      rep.saveStepAttribute( id_transformation, id_step, "error_text_field", errorTextField );

      rep.saveStepAttribute(
        id_transformation, id_step, "bad_line_files_dest_dir", warningFilesDestinationDirectory );
      rep.saveStepAttribute( id_transformation, id_step, "bad_line_files_ext", warningFilesExtension );
      rep.saveStepAttribute(
        id_transformation, id_step, "error_line_files_dest_dir", errorFilesDestinationDirectory );
      rep.saveStepAttribute( id_transformation, id_step, "error_line_files_ext", errorFilesExtension );
      rep.saveStepAttribute(
        id_transformation, id_step, "line_number_files_dest_dir", lineNumberFilesDestinationDirectory );
      rep.saveStepAttribute( id_transformation, id_step, "line_number_files_ext", lineNumberFilesExtension );

      rep.saveStepAttribute( id_transformation, id_step, "date_format_lenient", dateFormatLenient );
      rep.saveStepAttribute( id_transformation, id_step, "date_format_locale", dateFormatLocale.toString() );

      rep.saveStepAttribute( id_transformation, id_step, "shortFileFieldName", shortFileFieldName );
      rep.saveStepAttribute( id_transformation, id_step, "pathFieldName", pathFieldName );
      rep.saveStepAttribute( id_transformation, id_step, "hiddenFieldName", hiddenFieldName );
      rep.saveStepAttribute(
        id_transformation, id_step, "lastModificationTimeFieldName", lastModificationTimeFieldName );
      rep.saveStepAttribute( id_transformation, id_step, "uriNameFieldName", uriNameFieldName );
      rep.saveStepAttribute( id_transformation, id_step, "rootUriNameFieldName", rootUriNameFieldName );
      rep.saveStepAttribute( id_transformation, id_step, "extensionFieldName", extensionFieldName );
      rep.saveStepAttribute( id_transformation, id_step, "sizeFieldName", sizeFieldName );
    } catch ( Exception e ) {
      throw new KettleException( "Unable to save step information to the repository for id_step=" + id_step, e );
    }
  }

  public String[] getFilePaths( VariableSpace space ) {
    return FileInputList.createFilePathList(
      space, fileName, fileMask, excludeFileMask, fileRequired, includeSubFolderBoolean() );
  }

  public FileInputList getTextFileList( VariableSpace space ) {
    return FileInputList.createFileList(
      space, fileName, fileMask, excludeFileMask, fileRequired, includeSubFolderBoolean() );
  }

  private boolean[] includeSubFolderBoolean() {
    int len = fileName.length;
    boolean[] includeSubFolderBoolean = new boolean[len];
    for ( int i = 0; i < len; i++ ) {
      includeSubFolderBoolean[i] = YES.equalsIgnoreCase( includeSubFolders[i] );
    }
    return includeSubFolderBoolean;
  }

  public void check( List<CheckResultInterface> remarks, TransMeta transMeta, StepMeta stepMeta,
    RowMetaInterface prev, String[] input, String[] output, RowMetaInterface info, VariableSpace space,
    Repository repository, IMetaStore metaStore ) {
    CheckResult cr;

    // See if we get input...
    if ( input.length > 0 ) {
      if ( !isAcceptingFilenames() ) {
        cr =
          new CheckResult( CheckResultInterface.TYPE_RESULT_ERROR, BaseMessages.getString(
            PKG, "TextFileInputMeta.CheckResult.NoInputError" ), stepMeta );
        remarks.add( cr );
      } else {
        cr =
          new CheckResult( CheckResultInterface.TYPE_RESULT_OK, BaseMessages.getString(
            PKG, "TextFileInputMeta.CheckResult.AcceptFilenamesOk" ), stepMeta );
        remarks.add( cr );
      }
    } else {
      cr =
        new CheckResult( CheckResultInterface.TYPE_RESULT_OK, BaseMessages.getString(
          PKG, "TextFileInputMeta.CheckResult.NoInputOk" ), stepMeta );
      remarks.add( cr );
    }

    FileInputList textFileList = getTextFileList( transMeta );
    if ( textFileList.nrOfFiles() == 0 ) {
      if ( !isAcceptingFilenames() ) {
        cr =
          new CheckResult( CheckResultInterface.TYPE_RESULT_ERROR, BaseMessages.getString(
            PKG, "TextFileInputMeta.CheckResult.ExpectedFilesError" ), stepMeta );
        remarks.add( cr );
      }
    } else {
      cr =
        new CheckResult( CheckResultInterface.TYPE_RESULT_OK, BaseMessages.getString(
          PKG, "TextFileInputMeta.CheckResult.ExpectedFilesOk", "" + textFileList.nrOfFiles() ), stepMeta );
      remarks.add( cr );
    }
  }

  public StepInterface getStep( StepMeta stepMeta, StepDataInterface stepDataInterface, int cnr,
    TransMeta transMeta, Trans trans ) {
    return new TextFileInput( stepMeta, stepDataInterface, cnr, transMeta, trans );
  }

  public StepDataInterface getStepData() {
    return new TextFileInputData();
  }

  /**
   * @return Returns the escapeCharacter.
   */
  public String getEscapeCharacter() {
    return escapeCharacter;
  }

  /**
   * @param escapeCharacter
   *          The escapeCharacter to set.
   */
  public void setEscapeCharacter( String escapeCharacter ) {
    this.escapeCharacter = escapeCharacter;
  }

  public String getErrorCountField() {
    return errorCountField;
  }

  public void setErrorCountField( String errorCountField ) {
    this.errorCountField = errorCountField;
  }

  public String getErrorFieldsField() {
    return errorFieldsField;
  }

  public void setErrorFieldsField( String errorFieldsField ) {
    this.errorFieldsField = errorFieldsField;
  }

  public boolean isErrorIgnored() {
    return errorIgnored;
  }

  public void setErrorIgnored( boolean errorIgnored ) {
    this.errorIgnored = errorIgnored;
  }

  public String getErrorTextField() {
    return errorTextField;
  }

  public void setErrorTextField( String errorTextField ) {
    this.errorTextField = errorTextField;
  }

  /**
   * @return Returns the lineWrapped.
   */
  public boolean isLineWrapped() {
    return lineWrapped;
  }

  /**
   * @param lineWrapped
   *          The lineWrapped to set.
   */
  public void setLineWrapped( boolean lineWrapped ) {
    this.lineWrapped = lineWrapped;
  }

  /**
   * @return Returns the nrFooterLines.
   */
  public int getNrFooterLines() {
    return nrFooterLines;
  }

  /**
   * @param nrFooterLines
   *          The nrFooterLines to set.
   */
  public void setNrFooterLines( int nrFooterLines ) {
    this.nrFooterLines = nrFooterLines;
  }

  public String getRequiredFilesDesc( String tt ) {
    if ( tt == null ) {
      return RequiredFilesDesc[0];
    }
    if ( tt.equals( RequiredFilesCode[1] ) ) {
      return RequiredFilesDesc[1];
    } else {
      return RequiredFilesDesc[0];
    }
  }

  /**
   * @return Returns the nrHeaderLines.
   */
  public int getNrHeaderLines() {
    return nrHeaderLines;
  }

  /**
   * @param nrHeaderLines
   *          The nrHeaderLines to set.
   */
  public void setNrHeaderLines( int nrHeaderLines ) {
    this.nrHeaderLines = nrHeaderLines;
  }

  /**
   * @return Returns the nrWraps.
   */
  public int getNrWraps() {
    return nrWraps;
  }

  /**
   * @param nrWraps
   *          The nrWraps to set.
   */
  public void setNrWraps( int nrWraps ) {
    this.nrWraps = nrWraps;
  }

  /**
   * @return Returns the layoutPaged.
   */
  public boolean isLayoutPaged() {
    return layoutPaged;
  }

  /**
   * @param layoutPaged
   *          The layoutPaged to set.
   */
  public void setLayoutPaged( boolean layoutPaged ) {
    this.layoutPaged = layoutPaged;
  }

  /**
   * @return Returns the nrLinesPerPage.
   */
  public int getNrLinesPerPage() {
    return nrLinesPerPage;
  }

  /**
   * @param nrLinesPerPage
   *          The nrLinesPerPage to set.
   */
  public void setNrLinesPerPage( int nrLinesPerPage ) {
    this.nrLinesPerPage = nrLinesPerPage;
  }

  /**
   * @return Returns the nrLinesDocHeader.
   */
  public int getNrLinesDocHeader() {
    return nrLinesDocHeader;
  }

  /**
   * @param nrLinesDocHeader
   *          The nrLinesDocHeader to set.
   */
  public void setNrLinesDocHeader( int nrLinesDocHeader ) {
    this.nrLinesDocHeader = nrLinesDocHeader;
  }

  public String getWarningFilesDestinationDirectory() {
    return warningFilesDestinationDirectory;
  }

  public void setWarningFilesDestinationDirectory( String warningFilesDestinationDirectory ) {
    this.warningFilesDestinationDirectory = warningFilesDestinationDirectory;
  }

  public String getWarningFilesExtension() {
    return warningFilesExtension;
  }

  public void setWarningFilesExtension( String warningFilesExtension ) {
    this.warningFilesExtension = warningFilesExtension;
  }

  public String getLineNumberFilesDestinationDirectory() {
    return lineNumberFilesDestinationDirectory;
  }

  public void setLineNumberFilesDestinationDirectory( String lineNumberFilesDestinationDirectory ) {
    this.lineNumberFilesDestinationDirectory = lineNumberFilesDestinationDirectory;
  }

  public String getLineNumberFilesExtension() {
    return lineNumberFilesExtension;
  }

  public void setLineNumberFilesExtension( String lineNumberFilesExtension ) {
    this.lineNumberFilesExtension = lineNumberFilesExtension;
  }

  public String getErrorFilesDestinationDirectory() {
    return errorFilesDestinationDirectory;
  }

  public void setErrorFilesDestinationDirectory( String errorFilesDestinationDirectory ) {
    this.errorFilesDestinationDirectory = errorFilesDestinationDirectory;
  }

  public String getErrorLineFilesExtension() {
    return errorFilesExtension;
  }

  public void setErrorLineFilesExtension( String errorLineFilesExtension ) {
    this.errorFilesExtension = errorLineFilesExtension;
  }

  public boolean isDateFormatLenient() {
    return dateFormatLenient;
  }

  public void setDateFormatLenient( boolean dateFormatLenient ) {
    this.dateFormatLenient = dateFormatLenient;
  }

  /**
   * @param isaddresult
   *          The isaddresult to set.
   */
  public void setAddResultFile( boolean isaddresult ) {
    this.isaddresult = isaddresult;
  }

  /**
   * @return Returns isaddresult.
   */
  public boolean isAddResultFile() {
    return isaddresult;
  }

  public boolean isErrorLineSkipped() {
    return errorLineSkipped;
  }

  public void setErrorLineSkipped( boolean errorLineSkipped ) {
    this.errorLineSkipped = errorLineSkipped;
  }

  /**
   * @return Returns the dateFormatLocale.
   */
  public Locale getDateFormatLocale() {
    return dateFormatLocale;
  }

  /**
   * @param dateFormatLocale
   *          The dateFormatLocale to set.
   */
  public void setDateFormatLocale( Locale dateFormatLocale ) {
    this.dateFormatLocale = dateFormatLocale;
  }

  public boolean isAcceptingFilenames() {
    return acceptingFilenames;
  }

  public void setAcceptingFilenames( boolean getFileFromJob ) {
    this.acceptingFilenames = getFileFromJob;
  }

  public boolean isPassingThruFields() {
    return passingThruFields;
  }

  public void setPassingThruFields( boolean passingThruFields ) {
    this.passingThruFields = passingThruFields;
  }

  /**
   * @return Returns the fileNameField.
   */
  public String getAcceptingField() {
    return acceptingField;
  }

  /**
   * @param fileNameField
   *          The fileNameField to set.
   */
  public void setAcceptingField( String fileNameField ) {
    this.acceptingField = fileNameField;
  }

  /**
   * @return Returns the acceptingStep.
   */
  public String getAcceptingStepName() {
    return acceptingStepName;
  }

  /**
   * @param acceptingStep
   *          The acceptingStep to set.
   */
  public void setAcceptingStepName( String acceptingStep ) {
    this.acceptingStepName = acceptingStep;
  }

  /**
   * @return Returns the acceptingStep.
   */
  public StepMeta getAcceptingStep() {
    return acceptingStep;
  }

  /**
   * @param acceptingStep
   *          The acceptingStep to set.
   */
  public void setAcceptingStep( StepMeta acceptingStep ) {
    this.acceptingStep = acceptingStep;
  }

  public int getFileFormatTypeNr() {
    // calculate the file format type in advance so we can use a switch
    if ( getFileFormat().equalsIgnoreCase( "DOS" ) ) {
      return FILE_FORMAT_DOS;
    } else if ( getFileFormat().equalsIgnoreCase( "unix" ) ) {
      return TextFileInputMeta.FILE_FORMAT_UNIX;
    } else {
      return TextFileInputMeta.FILE_FORMAT_MIXED;
    }
  }

  public int getFileTypeNr() {
    // calculate the file type in advance CSV or Fixed?
    if ( getFileType().equalsIgnoreCase( "CSV" ) ) {
      return TextFileInputMeta.FILE_TYPE_CSV;
    } else {
      return TextFileInputMeta.FILE_TYPE_FIXED;
    }
  }

  @Override
  public List<ResourceReference> getResourceDependencies( TransMeta transMeta, StepMeta stepInfo ) {
    List<ResourceReference> references = new ArrayList<ResourceReference>( 5 );
    ResourceReference reference = new ResourceReference( stepInfo );
    references.add( reference );

    String[] textFiles = getFilePaths( transMeta );
    if ( textFiles != null ) {
      for ( int i = 0; i < textFiles.length; i++ ) {
        reference.getEntries().add( new ResourceEntry( textFiles[i], ResourceType.FILE ) );
      }
    }
    return references;
  }

  /**
   * Since the exported transformation that runs this will reside in a ZIP file, we can't reference files relatively. So
   * what this does is turn the name of files into absolute paths OR it simply includes the resource in the ZIP file.
   * For now, we'll simply turn it into an absolute path and pray that the file is on a shared drive or something like
   * that.
   *
   * @param space
   *          the variable space to use
   * @param definitions
   * @param resourceNamingInterface
   * @param repository
   *          The repository to optionally load other resources from (to be converted to XML)
   * @param metaStore
   *          the metaStore in which non-kettle metadata could reside.
   *
   * @return the filename of the exported resource
   */
  public String exportResources( VariableSpace space, Map<String, ResourceDefinition> definitions,
    ResourceNamingInterface resourceNamingInterface, Repository repository, IMetaStore metaStore ) throws KettleException {
    try {
      // The object that we're modifying here is a copy of the original!
      // So let's change the filename from relative to absolute by grabbing the file object...
      // In case the name of the file comes from previous steps, forget about this!
      //
      if ( !acceptingFilenames ) {

        // Replace the filename ONLY (folder or filename)
        //
        for ( int i = 0; i < fileName.length; i++ ) {
          FileObject fileObject = KettleVFS.getFileObject( space.environmentSubstitute( fileName[i] ), space );
          fileName[i] = resourceNamingInterface.nameResource( fileObject, space, Const.isEmpty( fileMask[i] ) );
        }
      }
      return null;
    } catch ( Exception e ) {
      throw new KettleException( e );
    }
  }

  @Override
  public boolean supportsErrorHandling() {
    return isErrorIgnored() && isSkipBadFiles();
  }

  @Override
  public StepMetaInjectionInterface getStepMetaInjectionInterface() {
    return new TextFileInputMetaInjection( this );
  }


  @VisibleForTesting
  public void setFileNameForTest( String[] fileName ) {
    allocateFiles( fileName.length );
    setFileName( fileName );
  }
  
<<<<<<< HEAD
  protected String loadSource( Node filenode, Node filenamenode, int i, IMetaStore metaStore ) {
=======
  protected String loadSource( Node filenode, Node filenamenode, int i ) {
>>>>>>> e0ee33a2
    return XMLHandler.getNodeValue( filenamenode );
  }

  protected void saveSource( StringBuffer retVal, String source ) {
    retVal.append( "      " ).append( XMLHandler.addTagValue( "name", source ) );
  }

  protected String loadSourceRep( Repository rep, ObjectId id_step, int i ) throws KettleException {
    return rep.getStepAttributeString( id_step, i, "file_name" );
  }
  
  protected void saveSourceRep( Repository rep, ObjectId id_transformation, ObjectId id_step, int i, String fileName )
    throws KettleException {
    rep.saveStepAttribute( id_transformation, id_step, i, "file_name", fileName ); //this should be in subclass
  }
}<|MERGE_RESOLUTION|>--- conflicted
+++ resolved
@@ -815,11 +815,7 @@
         Node excludefilemasknode = XMLHandler.getSubNodeByNr( filenode, "exclude_filemask", i );
         Node fileRequirednode = XMLHandler.getSubNodeByNr( filenode, "file_required", i );
         Node includeSubFoldersnode = XMLHandler.getSubNodeByNr( filenode, "include_subfolders", i );
-<<<<<<< HEAD
-        fileName[i] = loadSource( filenode, filenamenode, i, metaStore );
-=======
         fileName[i] = loadSource( filenode, filenamenode, i );
->>>>>>> e0ee33a2
         fileMask[i] = XMLHandler.getNodeValue( filemasknode );
         excludeFileMask[i] = XMLHandler.getNodeValue( excludefilemasknode );
         fileRequired[i] = XMLHandler.getNodeValue( fileRequirednode );
@@ -2050,11 +2046,7 @@
     setFileName( fileName );
   }
   
-<<<<<<< HEAD
-  protected String loadSource( Node filenode, Node filenamenode, int i, IMetaStore metaStore ) {
-=======
   protected String loadSource( Node filenode, Node filenamenode, int i ) {
->>>>>>> e0ee33a2
     return XMLHandler.getNodeValue( filenamenode );
   }
 
