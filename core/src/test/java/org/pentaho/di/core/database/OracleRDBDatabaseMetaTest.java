--- conflicted
+++ resolved
@@ -25,24 +25,13 @@
 
 public class OracleRDBDatabaseMetaTest {
   @ClassRule public static RestorePDIEnvironment env = new RestorePDIEnvironment();
-<<<<<<< HEAD
-  private OracleRDBDatabaseMeta nativeMeta, odbcMeta, jndiMeta;
-=======
   private OracleRDBDatabaseMeta nativeMeta, jndiMeta;
->>>>>>> 83d65a4d
 
   @Before
   public void setupOnce() throws Exception {
     nativeMeta = new OracleRDBDatabaseMeta();
-<<<<<<< HEAD
-    odbcMeta = new OracleRDBDatabaseMeta();
     jndiMeta = new OracleRDBDatabaseMeta();
     nativeMeta.setAccessType( DatabaseMeta.TYPE_ACCESS_NATIVE );
-    odbcMeta.setAccessType( DatabaseMeta.TYPE_ACCESS_ODBC );
-=======
-    jndiMeta = new OracleRDBDatabaseMeta();
-    nativeMeta.setAccessType( DatabaseMeta.TYPE_ACCESS_NATIVE );
->>>>>>> 83d65a4d
     jndiMeta.setAccessType( DatabaseMeta.TYPE_ACCESS_JNDI );
     KettleClientEnvironment.init();
   }
@@ -54,16 +43,8 @@
     // according to the features of the DB as we know them
 
     assertEquals( -1, nativeMeta.getDefaultDatabasePort() );
-<<<<<<< HEAD
-    assertEquals( -1, odbcMeta.getDefaultDatabasePort() );
     assertFalse( nativeMeta.supportsAutoInc() );
     assertEquals( "oracle.rdb.jdbc.rdbThin.Driver", nativeMeta.getDriverClass() );
-    assertEquals( "sun.jdbc.odbc.JdbcOdbcDriver", odbcMeta.getDriverClass() );
-    assertEquals( "jdbc:odbc:FOO", odbcMeta.getURL( null, null, "FOO" ) );
-=======
-    assertFalse( nativeMeta.supportsAutoInc() );
-    assertEquals( "oracle.rdb.jdbc.rdbThin.Driver", nativeMeta.getDriverClass() );
->>>>>>> 83d65a4d
     assertEquals( "jdbc:rdbThin://FOO:1024/BAR", nativeMeta.getURL( "FOO", "1024", "BAR" ) );
     assertEquals( "jdbc:rdbThin://FOO:11/:BAR", nativeMeta.getURL( "FOO", "11", ":BAR" ) );
     assertEquals( "jdbc:rdbThin://BAR:65534//FOO", nativeMeta.getURL( "BAR", "65534", "/FOO" ) );
