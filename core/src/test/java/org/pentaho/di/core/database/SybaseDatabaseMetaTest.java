--- conflicted
+++ resolved
@@ -29,41 +29,21 @@
 import org.pentaho.di.core.row.value.ValueMetaTimestamp;
 
 public class SybaseDatabaseMetaTest {
-<<<<<<< HEAD
-  private SybaseDatabaseMeta nativeMeta, odbcMeta;
-=======
   private SybaseDatabaseMeta nativeMeta;
->>>>>>> 83d65a4d
 
   @Before
   public void setupBefore() {
     nativeMeta = new SybaseDatabaseMeta();
     nativeMeta.setAccessType( DatabaseMeta.TYPE_ACCESS_NATIVE );
-<<<<<<< HEAD
-    odbcMeta = new SybaseDatabaseMeta();
-    odbcMeta.setAccessType( DatabaseMeta.TYPE_ACCESS_ODBC );
-=======
->>>>>>> 83d65a4d
   }
 
   @Test
   public void testSettings() throws Exception {
-<<<<<<< HEAD
-    assertArrayEquals( new int[] { DatabaseMeta.TYPE_ACCESS_NATIVE, DatabaseMeta.TYPE_ACCESS_ODBC, DatabaseMeta.TYPE_ACCESS_JNDI },
-        nativeMeta.getAccessTypeList() );
-    assertEquals( 5001, nativeMeta.getDefaultDatabasePort() );
-    assertEquals( -1, odbcMeta.getDefaultDatabasePort() );
-    assertEquals( 1, nativeMeta.getNotFoundTK( true ) );
-    assertEquals( 0, nativeMeta.getNotFoundTK( false ) );
-    assertEquals( "sun.jdbc.odbc.JdbcOdbcDriver", odbcMeta.getDriverClass() );
-    assertEquals( "jdbc:odbc:FOO", odbcMeta.getURL(  "IGNORED", "IGNORED", "FOO" ) );
-=======
     assertArrayEquals( new int[] { DatabaseMeta.TYPE_ACCESS_NATIVE, DatabaseMeta.TYPE_ACCESS_JNDI },
         nativeMeta.getAccessTypeList() );
     assertEquals( 5001, nativeMeta.getDefaultDatabasePort() );
     assertEquals( 1, nativeMeta.getNotFoundTK( true ) );
     assertEquals( 0, nativeMeta.getNotFoundTK( false ) );
->>>>>>> 83d65a4d
     assertEquals( "net.sourceforge.jtds.jdbc.Driver", nativeMeta.getDriverClass() );
     assertEquals( "jdbc:jtds:sybase://FOO:BAR/WIBBLE", nativeMeta.getURL( "FOO", "BAR", "WIBBLE" ) );
     assertEquals( "jdbc:jtds:sybase://FOO:/WIBBLE", nativeMeta.getURL( "FOO", "", "WIBBLE" ) ); // Pretty sure this is a bug - uses port empty or not
@@ -95,13 +75,6 @@
     assertEquals( "CHAR(1)",
         nativeMeta.getFieldDefinition( new ValueMetaBoolean( "FOO" ), "", "", false, false, false ) );
 
-<<<<<<< HEAD
-    odbcMeta.setSupportsBooleanDataType( true );
-    assertEquals( "BOOLEAN",
-        odbcMeta.getFieldDefinition( new ValueMetaBoolean( "FOO" ), "", "", false, false, false ) );
-    odbcMeta.setSupportsBooleanDataType( false );
-=======
->>>>>>> 83d65a4d
     assertEquals( "INTEGER NOT NULL PRIMARY KEY",
         nativeMeta.getFieldDefinition( new ValueMetaNumber( "FOO" ), "FOO", "", false, false, false ) );
     assertEquals( "INTEGER NOT NULL PRIMARY KEY",
