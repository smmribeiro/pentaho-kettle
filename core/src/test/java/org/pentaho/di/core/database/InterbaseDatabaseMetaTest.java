/*! ******************************************************************************
 *
 * Pentaho
 *
 * Copyright (C) 2024 by Hitachi Vantara, LLC : http://www.pentaho.com
 *
 * Use of this software is governed by the Business Source License included
 * in the LICENSE.TXT file.
 *
 * Change Date: 2029-07-20
 ******************************************************************************/

package org.pentaho.di.core.database;

import static org.junit.Assert.assertArrayEquals;
import static org.junit.Assert.assertEquals;
import static org.junit.Assert.assertFalse;
import static org.junit.Assert.assertTrue;

import org.junit.Before;
import org.junit.Test;
import org.pentaho.di.core.row.value.ValueMetaBigNumber;
import org.pentaho.di.core.row.value.ValueMetaBoolean;
import org.pentaho.di.core.row.value.ValueMetaDate;
import org.pentaho.di.core.row.value.ValueMetaInternetAddress;
import org.pentaho.di.core.row.value.ValueMetaNumber;
import org.pentaho.di.core.row.value.ValueMetaString;

public class InterbaseDatabaseMetaTest {

<<<<<<< HEAD
  private InterbaseDatabaseMeta nativeMeta, odbcMeta;
=======
  private InterbaseDatabaseMeta nativeMeta;
>>>>>>> 83d65a4d

  @Before
  public void setupBefore() {
    nativeMeta = new InterbaseDatabaseMeta();
    nativeMeta.setAccessType( DatabaseMeta.TYPE_ACCESS_NATIVE );
<<<<<<< HEAD
    odbcMeta = new InterbaseDatabaseMeta();
    odbcMeta.setAccessType( DatabaseMeta.TYPE_ACCESS_ODBC );
=======
>>>>>>> 83d65a4d
  }

  @Test
  public void testSettings() throws Exception {
<<<<<<< HEAD
    assertArrayEquals( new int[] { DatabaseMeta.TYPE_ACCESS_NATIVE, DatabaseMeta.TYPE_ACCESS_ODBC, DatabaseMeta.TYPE_ACCESS_JNDI },
        nativeMeta.getAccessTypeList() );
    assertEquals( 3050, nativeMeta.getDefaultDatabasePort() );
    assertEquals( -1, odbcMeta.getDefaultDatabasePort() );
=======
    assertArrayEquals( new int[] { DatabaseMeta.TYPE_ACCESS_NATIVE, DatabaseMeta.TYPE_ACCESS_JNDI },
        nativeMeta.getAccessTypeList() );
    assertEquals( 3050, nativeMeta.getDefaultDatabasePort() );
>>>>>>> 83d65a4d
    assertFalse( nativeMeta.supportsAutoInc() );
    assertEquals( 0, nativeMeta.getNotFoundTK( true ) );
    assertEquals( 0, nativeMeta.getNotFoundTK( false ) );
    assertEquals( "interbase.interclient.Driver", nativeMeta.getDriverClass() );
<<<<<<< HEAD
    assertEquals( "sun.jdbc.odbc.JdbcOdbcDriver", odbcMeta.getDriverClass() );
    assertEquals( "jdbc:odbc:FOO", odbcMeta.getURL(  "IGNORED", "IGNORED", "FOO" ) );
=======
>>>>>>> 83d65a4d
    assertEquals( "jdbc:interbase://FOO:BAR/WIBBLE", nativeMeta.getURL( "FOO", "BAR", "WIBBLE" ) );
    assertEquals( "jdbc:interbase://FOO:/WIBBLE", nativeMeta.getURL( "FOO", "", "WIBBLE" ) ); // Pretty sure this is a bug (colon after foo)
    assertTrue( nativeMeta.isFetchSizeSupported() );
    assertFalse( nativeMeta.supportsBitmapIndex() );
    assertFalse( nativeMeta.supportsSynonyms() );
    assertArrayEquals( new String[] { "interclient.jar" }, nativeMeta.getUsedLibraries() );
    assertArrayEquals( new String[] {
      "ABSOLUTE", "ACTION", "ACTIVE", "ADD", "ADMIN", "AFTER", "ALL", "ALLOCATE", "ALTER", "AND", "ANY", "ARE",
      "AS", "ASC", "ASCENDING", "ASSERTION", "AT", "AUTHORIZATION", "AUTO", "AUTODDL", "AVG", "BASED",
      "BASENAME", "BASE_NAME", "BEFORE", "BEGIN", "BETWEEN", "BIT", "BIT_LENGTH", "BLOB", "BLOBEDIT", "BOTH",
      "BUFFER", "BY", "CACHE", "CASCADE", "CASCADED", "CASE", "CAST", "CATALOG", "CHAR", "CHARACTER",
      "CHAR_LENGTH", "CHARACTER_LENGTH", "CHECK", "CHECK_POINT_LEN", "CHECK_POINT_LENGTH", "CLOSE", "COALESCE",
      "COLLATE", "COLLATION", "COLUMN", "COMMIT", "COMMITTED", "COMPILETIME", "COMPUTED", "CONDITIONAL",
      "CONNECT", "CONNECTION", "CONSTRAINT", "CONSTRAINTS", "CONTAINING", "CONTINUE", "CONVERT",
      "CORRESPONDING", "COUNT", "CREATE", "CROSS", "CSTRING", "CURRENT", "CURRENT_DATE", "CURRENT_TIME",
      "CURRENT_TIMESTAMP", "CURRENT_USER", "DATABASE", "DATE", "DAY", "DB_KEY", "DEALLOCATE", "DEBUG", "DEC",
      "DECIMAL", "DECLARE", "DEFAULT", "DEFERRABLE", "DEFERRED", "DELETE", "DESC", "DESCENDING", "DESCRIBE",
      "DESCRIPTOR", "DIAGNOSTICS", "DISCONNECT", "DISPLAY", "DISTINCT", "DO", "DOMAIN", "DOUBLE", "DROP",
      "ECHO", "EDIT", "ELSE", "END", "END-EXEC", "ENTRY_POINT", "ESCAPE", "EVENT", "EXCEPT", "EXCEPTION",
      "EXEC", "EXECUTE", "EXISTS", "EXIT", "EXTERN", "EXTERNAL", "EXTRACT", "FALSE", "FETCH", "FILE", "FILTER",
      "FLOAT", "FOR", "FOREIGN", "FOUND", "FREE_IT", "FROM", "FULL", "FUNCTION", "GDSCODE", "GENERATOR",
      "GEN_ID", "GET", "GLOBAL", "GO", "GOTO", "GRANT", "GROUP", "GROUP_COMMIT_WAIT", "GROUP_COMMIT_WAIT_TIME",
      "HAVING", "HELP", "HOUR", "IDENTITY", "IF", "IMMEDIATE", "IN", "INACTIVE", "INDEX", "INDICATOR", "INIT",
      "INITIALLY", "INNER", "INPUT", "INPUT_TYPE", "INSENSITIVE", "INSERT", "INT", "INTEGER", "INTERSECT",
      "INTERVAL", "INTO", "IS", "ISOLATION", "ISQL", "JOIN", "KEY", "LANGUAGE", "LAST", "LC_MESSAGES",
      "LC_TYPE", "LEADING", "LEFT", "LENGTH", "LEV", "LEVEL", "LIKE", "LOCAL", "LOGFILE", "LOG_BUFFER_SIZE",
      "LOG_BUF_SIZE", "LONG", "LOWER", "MANUAL", "MATCH", "MAX", "MAXIMUM", "MAXIMUM_SEGMENT", "MAX_SEGMENT",
      "MERGE", "MESSAGE", "MIN", "MINIMUM", "MINUTE", "MODULE", "MODULE_NAME", "MONTH", "NAMES", "NATIONAL",
      "NATURAL", "NCHAR", "NEXT", "NO", "NOAUTO", "NOT", "NULL", "NULLIF", "NUM_LOG_BUFS", "NUM_LOG_BUFFERS",
      "NUMERIC", "OCTET_LENGTH", "OF", "ON", "ONLY", "OPEN", "OPTION", "OR", "ORDER", "OUTER", "OUTPUT",
      "OUTPUT_TYPE", "OVERFLOW", "OVERLAPS", "PAD", "PAGE", "PAGELENGTH", "PAGES", "PAGE_SIZE", "PARAMETER",
      "PARTIAL", "PASSWORD", "PLAN", "POSITION", "POST_EVENT", "PRECISION", "PREPARE", "PRESERVE", "PRIMARY",
      "PRIOR", "PRIVILEGES", "PROCEDURE", "PUBLIC", "QUIT", "RAW_PARTITIONS", "RDB$DB_KEY", "READ", "REAL",
      "RECORD_VERSION", "REFERENCES", "RELATIVE", "RELEASE", "RESERV", "RESERVING", "RESTRICT", "RETAIN",
      "RETURN", "RETURNING_VALUES", "RETURNS", "REVOKE", "RIGHT", "ROLE", "ROLLBACK", "ROWS", "RUNTIME",
      "SCHEMA", "SCROLL", "SECOND", "SECTION", "SELECT", "SESSION", "SESSION_USER", "SET", "SHADOW", "SHARED",
      "SHELL", "SHOW", "SINGULAR", "SIZE", "SMALLINT", "SNAPSHOT", "SOME", "SORT", "SPACE", "SQL", "SQLCODE",
      "SQLERROR", "SQLSTATE", "SQLWARNING", "STABILITY", "STARTING", "STARTS", "STATEMENT", "STATIC",
      "STATISTICS", "SUB_TYPE", "SUBSTRING", "SUM", "SUSPEND", "SYSTEM_USER", "TABLE", "TEMPORARY",
      "TERMINATOR", "THEN", "TIME", "TIMESTAMP", "TIMEZONE_HOUR", "TIMEZONE_MINUTE", "TO", "TRAILING",
      "TRANSACTION", "TRANSLATE", "TRANSLATION", "TRIGGER", "TRIM", "TRUE", "TYPE", "UNCOMMITTED", "UNION",
      "UNIQUE", "UNKNOWN", "UPDATE", "UPPER", "USAGE", "USER", "USING", "VALUE", "VALUES", "VARCHAR",
      "VARIABLE", "VARYING", "VERSION", "VIEW", "WAIT", "WEEKDAY", "WHEN", "WHENEVER", "WHERE", "WHILE", "WITH",
      "WORK", "WRITE", "YEAR", "YEARDAY", "ZONE", "ABSOLUTE", "ACTION", "ACTIVE", "ADD", "ADMIN", "AFTER",
      "ALL", "ALLOCATE", "ALTER", "AND", "ANY", "ARE", "AS", "ASC", "ASCENDING", "ASSERTION", "AT",
      "AUTHORIZATION", "AUTO", "AUTODDL", "AVG", "BASED", "BASENAME", "BASE_NAME", "BEFORE", "BEGIN", "BETWEEN",
      "BIT", "BIT_LENGTH", "BLOB", "BLOBEDIT", "BOTH", "BUFFER", "BY", "CACHE", "CASCADE", "CASCADED", "CASE",
      "CAST", "CATALOG", "CHAR", "CHARACTER", "CHAR_LENGTH", "CHARACTER_LENGTH", "CHECK", "CHECK_POINT_LEN",
      "CHECK_POINT_LENGTH", "CLOSE", "COALESCE", "COLLATE", "COLLATION", "COLUMN", "COMMIT", "COMMITTED",
      "COMPILETIME", "COMPUTED", "CONDITIONAL", "CONNECT", "CONNECTION", "CONSTRAINT", "CONSTRAINTS",
      "CONTAINING", "CONTINUE", "CONVERT", "CORRESPONDING", "COUNT", "CREATE", "CROSS", "CSTRING", "CURRENT",
      "CURRENT_DATE", "CURRENT_TIME", "CURRENT_TIMESTAMP", "CURRENT_USER", "DATABASE", "DATE", "DAY", "DB_KEY",
      "DEALLOCATE", "DEBUG", "DEC", "DECIMAL", "DECLARE", "DEFAULT", "DEFERRABLE", "DEFERRED", "DELETE", "DESC",
      "DESCENDING", "DESCRIBE", "DESCRIPTOR", "DIAGNOSTICS", "DISCONNECT", "DISPLAY", "DISTINCT", "DO",
      "DOMAIN", "DOUBLE", "DROP", "ECHO", "EDIT", "ELSE", "END", "END-EXEC", "ENTRY_POINT", "ESCAPE", "EVENT",
      "EXCEPT", "EXCEPTION", "EXEC", "EXECUTE", "EXISTS", "EXIT", "EXTERN", "EXTERNAL", "EXTRACT", "FALSE",
      "FETCH", "FILE", "FILTER", "FLOAT", "FOR", "FOREIGN", "FOUND", "FREE_IT", "FROM", "FULL", "FUNCTION",
      "GDSCODE", "GENERATOR", "GEN_ID", "GET", "GLOBAL", "GO", "GOTO", "GRANT", "GROUP", "GROUP_COMMIT_WAIT",
      "GROUP_COMMIT_WAIT_TIME", "HAVING", "HELP", "HOUR", "IDENTITY", "IF", "IMMEDIATE", "IN", "INACTIVE",
      "INDEX", "INDICATOR", "INIT", "INITIALLY", "INNER", "INPUT", "INPUT_TYPE", "INSENSITIVE", "INSERT", "INT",
      "INTEGER", "INTERSECT", "INTERVAL", "INTO", "IS", "ISOLATION", "ISQL", "JOIN", "KEY", "LANGUAGE", "LAST",
      "LC_MESSAGES", "LC_TYPE", "LEADING", "LEFT", "LENGTH", "LEV", "LEVEL", "LIKE", "LOCAL", "LOGFILE",
      "LOG_BUFFER_SIZE", "LOG_BUF_SIZE", "LONG", "LOWER", "MANUAL", "MATCH", "MAX", "MAXIMUM",
      "MAXIMUM_SEGMENT", "MAX_SEGMENT", "MERGE", "MESSAGE", "MIN", "MINIMUM", "MINUTE", "MODULE", "MODULE_NAME",
      "MONTH", "NAMES", "NATIONAL", "NATURAL", "NCHAR", "NEXT", "NO", "NOAUTO", "NOT", "NULL", "NULLIF",
      "NUM_LOG_BUFS", "NUM_LOG_BUFFERS", "NUMERIC", "OCTET_LENGTH", "OF", "ON", "ONLY", "OPEN", "OPTION", "OR",
      "ORDER", "OUTER", "OUTPUT", "OUTPUT_TYPE", "OVERFLOW", "OVERLAPS", "PAD", "PAGE", "PAGELENGTH", "PAGES",
      "PAGE_SIZE", "PARAMETER", "PARTIAL", "PASSWORD", "PLAN", "POSITION", "POST_EVENT", "PRECISION", "PREPARE",
      "PRESERVE", "PRIMARY", "PRIOR", "PRIVILEGES", "PROCEDURE", "PUBLIC", "QUIT", "RAW_PARTITIONS",
      "RDB$DB_KEY", "READ", "REAL", "RECORD_VERSION", "REFERENCES", "RELATIVE", "RELEASE", "RESERV",
      "RESERVING", "RESTRICT", "RETAIN", "RETURN", "RETURNING_VALUES", "RETURNS", "REVOKE", "RIGHT", "ROLE",
      "ROLLBACK", "ROWS", "RUNTIME", "SCHEMA", "SCROLL", "SECOND", "SECTION", "SELECT", "SESSION",
      "SESSION_USER", "SET", "SHADOW", "SHARED", "SHELL", "SHOW", "SINGULAR", "SIZE", "SMALLINT", "SNAPSHOT",
      "SOME", "SORT", "SPACE", "SQL", "SQLCODE", "SQLERROR", "SQLSTATE", "SQLWARNING", "STABILITY", "STARTING",
      "STARTS", "STATEMENT", "STATIC", "STATISTICS", "SUB_TYPE", "SUBSTRING", "SUM", "SUSPEND", "SYSTEM_USER",
      "TABLE", "TEMPORARY", "TERMINATOR", "THEN", "TIME", "TIMESTAMP", "TIMEZONE_HOUR", "TIMEZONE_MINUTE", "TO",
      "TRAILING", "TRANSACTION", "TRANSLATE", "TRANSLATION", "TRIGGER", "TRIM", "TRUE", "TYPE", "UNCOMMITTED",
      "UNION", "UNIQUE", "UNKNOWN", "UPDATE", "UPPER", "USAGE", "USER", "USING", "VALUE", "VALUES", "VARCHAR",
      "VARIABLE", "VARYING", "VERSION", "VIEW", "WAIT", "WEEKDAY", "WHEN", "WHENEVER", "WHERE", "WHILE", "WITH",
      "WORK", "WRITE", "YEAR", "YEARDAY", "ZONE" }, nativeMeta.getReservedWords() );
    assertFalse( nativeMeta.supportsTimeStampToDateConversion() );
    assertFalse( nativeMeta.supportsBatchUpdates() );
    assertFalse( nativeMeta.supportsGetBlob() );

  }

  @Test
  public void testSQLStatements() {
    assertEquals( "ALTER TABLE FOO ADD BAR VARCHAR(15)",
        nativeMeta.getAddColumnStatement( "FOO", new ValueMetaString( "BAR", 15, 0 ), "", false, "", false ) );

    assertEquals( "ALTER TABLE FOO ALTER COLUMN BAR TYPE VARCHAR(15)",
        nativeMeta.getModifyColumnStatement( "FOO", new ValueMetaString( "BAR", 15, 0 ), "", false, "", false ) );

    assertEquals( "insert into FOO(FOOKEY, FOOVERSION) values (0, 1)",
        nativeMeta.getSQLInsertAutoIncUnknownDimensionRow( "FOO", "FOOKEY", "FOOVERSION" ) );
    assertEquals( "DELETE FROM FOO",
        nativeMeta.getTruncateTableStatement( "FOO" ) );
  }

  @Test
  public void testGetFieldDefinition() {
    assertEquals( "FOO DATE",
        nativeMeta.getFieldDefinition( new ValueMetaDate( "FOO" ), "", "", false, true, false ) );
    assertEquals( "DATE",
        nativeMeta.getFieldDefinition( new ValueMetaDate( "FOO" ), "", "", false, false, false ) );
    assertEquals( "CHAR(1)",
        nativeMeta.getFieldDefinition( new ValueMetaBoolean( "FOO" ), "", "", false, false, false ) );

    assertEquals( "INTEGER NOT NULL PRIMARY KEY",
        nativeMeta.getFieldDefinition( new ValueMetaNumber( "FOO", 10, 0 ), "FOO", "", false, false, false ) );
    assertEquals( "INTEGER NOT NULL PRIMARY KEY",
        nativeMeta.getFieldDefinition( new ValueMetaNumber( "FOO", 10, 0 ), "", "FOO", false, false, false ) );

    assertEquals( "NUMERIC(10)",
        nativeMeta.getFieldDefinition( new ValueMetaNumber( "FOO", 10, 0 ), "", "", false, false, false ) );
    assertEquals( "NUMERIC(10)",
        nativeMeta.getFieldDefinition( new ValueMetaBigNumber( "FOO", 10, 0 ), "", "", false, false, false ) );
    assertEquals( "NUMERIC(10, 5)",
        nativeMeta.getFieldDefinition( new ValueMetaBigNumber( "FOO", 10, 5 ), "", "", false, false, false ) );
    assertEquals( "DOUBLE PRECISION",
        nativeMeta.getFieldDefinition( new ValueMetaBigNumber( "FOO", -7, -2 ), "", "", false, false, false ) );

    assertEquals( "VARCHAR(15)",
        nativeMeta.getFieldDefinition( new ValueMetaString( "FOO", 15, 0 ), "", "", false, false, false ) );
    assertEquals( "VARCHAR(32663)",
        nativeMeta.getFieldDefinition( new ValueMetaString( "FOO", 32663, 0 ), "", "", false, false, false ) );
    assertEquals( "VARCHAR(32664)",
        nativeMeta.getFieldDefinition( new ValueMetaString( "FOO", -43, 0 ), "", "", false, false, false ) );
    assertEquals( "BLOB SUB_TYPE TEXT",
        nativeMeta.getFieldDefinition( new ValueMetaString( "FOO", 32664, 0 ), "", "", false, false, false ) );
    assertEquals( "BLOB SUB_TYPE TEXT",
        nativeMeta.getFieldDefinition( new ValueMetaString( "FOO", 32665, 0 ), "", "", false, false, false ) );

    assertEquals( " UNKNOWN",
        nativeMeta.getFieldDefinition( new ValueMetaInternetAddress( "FOO" ), "", "", false, false, false ) );
    assertEquals( " UNKNOWN" + System.getProperty( "line.separator" ),
        nativeMeta.getFieldDefinition( new ValueMetaInternetAddress( "FOO" ), "", "", false, false, true ) );
  }

}<|MERGE_RESOLUTION|>--- conflicted
+++ resolved
@@ -28,44 +28,23 @@
 
 public class InterbaseDatabaseMetaTest {
 
-<<<<<<< HEAD
-  private InterbaseDatabaseMeta nativeMeta, odbcMeta;
-=======
   private InterbaseDatabaseMeta nativeMeta;
->>>>>>> 83d65a4d
 
   @Before
   public void setupBefore() {
     nativeMeta = new InterbaseDatabaseMeta();
     nativeMeta.setAccessType( DatabaseMeta.TYPE_ACCESS_NATIVE );
-<<<<<<< HEAD
-    odbcMeta = new InterbaseDatabaseMeta();
-    odbcMeta.setAccessType( DatabaseMeta.TYPE_ACCESS_ODBC );
-=======
->>>>>>> 83d65a4d
   }
 
   @Test
   public void testSettings() throws Exception {
-<<<<<<< HEAD
-    assertArrayEquals( new int[] { DatabaseMeta.TYPE_ACCESS_NATIVE, DatabaseMeta.TYPE_ACCESS_ODBC, DatabaseMeta.TYPE_ACCESS_JNDI },
-        nativeMeta.getAccessTypeList() );
-    assertEquals( 3050, nativeMeta.getDefaultDatabasePort() );
-    assertEquals( -1, odbcMeta.getDefaultDatabasePort() );
-=======
     assertArrayEquals( new int[] { DatabaseMeta.TYPE_ACCESS_NATIVE, DatabaseMeta.TYPE_ACCESS_JNDI },
         nativeMeta.getAccessTypeList() );
     assertEquals( 3050, nativeMeta.getDefaultDatabasePort() );
->>>>>>> 83d65a4d
     assertFalse( nativeMeta.supportsAutoInc() );
     assertEquals( 0, nativeMeta.getNotFoundTK( true ) );
     assertEquals( 0, nativeMeta.getNotFoundTK( false ) );
     assertEquals( "interbase.interclient.Driver", nativeMeta.getDriverClass() );
-<<<<<<< HEAD
-    assertEquals( "sun.jdbc.odbc.JdbcOdbcDriver", odbcMeta.getDriverClass() );
-    assertEquals( "jdbc:odbc:FOO", odbcMeta.getURL(  "IGNORED", "IGNORED", "FOO" ) );
-=======
->>>>>>> 83d65a4d
     assertEquals( "jdbc:interbase://FOO:BAR/WIBBLE", nativeMeta.getURL( "FOO", "BAR", "WIBBLE" ) );
     assertEquals( "jdbc:interbase://FOO:/WIBBLE", nativeMeta.getURL( "FOO", "", "WIBBLE" ) ); // Pretty sure this is a bug (colon after foo)
     assertTrue( nativeMeta.isFetchSizeSupported() );
