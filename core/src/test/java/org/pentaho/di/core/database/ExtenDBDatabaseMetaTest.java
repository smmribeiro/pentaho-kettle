--- conflicted
+++ resolved
@@ -30,45 +30,24 @@
 import org.pentaho.di.core.row.value.ValueMetaTimestamp;
 
 public class ExtenDBDatabaseMetaTest {
-<<<<<<< HEAD
-  private ExtenDBDatabaseMeta nativeMeta, odbcMeta;
-=======
   private ExtenDBDatabaseMeta nativeMeta;
->>>>>>> 83d65a4d
 
   @Before
   public void setupBefore() {
     nativeMeta = new ExtenDBDatabaseMeta();
     nativeMeta.setAccessType( DatabaseMeta.TYPE_ACCESS_NATIVE );
-<<<<<<< HEAD
-    odbcMeta = new ExtenDBDatabaseMeta();
-    odbcMeta.setAccessType( DatabaseMeta.TYPE_ACCESS_ODBC );
-=======
->>>>>>> 83d65a4d
 
   }
 
   @Test
   public void testSettings() throws Exception {
-<<<<<<< HEAD
-    assertArrayEquals( new int[] { DatabaseMeta.TYPE_ACCESS_NATIVE, DatabaseMeta.TYPE_ACCESS_ODBC, DatabaseMeta.TYPE_ACCESS_JNDI },
-        nativeMeta.getAccessTypeList() );
-    assertEquals( 6453, nativeMeta.getDefaultDatabasePort() );
-    assertEquals( -1, odbcMeta.getDefaultDatabasePort() );
-=======
     assertArrayEquals( new int[] { DatabaseMeta.TYPE_ACCESS_NATIVE, DatabaseMeta.TYPE_ACCESS_JNDI },
         nativeMeta.getAccessTypeList() );
     assertEquals( 6453, nativeMeta.getDefaultDatabasePort() );
->>>>>>> 83d65a4d
     assertTrue( nativeMeta.supportsAutoInc() );
     assertEquals( 0, nativeMeta.getNotFoundTK( true ) );
     assertEquals( 0, nativeMeta.getNotFoundTK( false ) );
     assertEquals( "com.extendb.connect.XDBDriver", nativeMeta.getDriverClass() );
-<<<<<<< HEAD
-    assertEquals( "sun.jdbc.odbc.JdbcOdbcDriver", odbcMeta.getDriverClass() );
-    assertEquals( "jdbc:odbc:FOO", odbcMeta.getURL(  "IGNORED", "IGNORED", "FOO" ) );
-=======
->>>>>>> 83d65a4d
     assertEquals( "jdbc:xdb://FOO:BAR/WIBBLE", nativeMeta.getURL( "FOO", "BAR", "WIBBLE" ) );
     assertEquals( "jdbc:xdb://FOO:/WIBBLE", nativeMeta.getURL( "FOO", "", "WIBBLE" ) ); // Pretty sure this is a bug (colon after foo)
     assertArrayEquals( new String[] {
@@ -103,15 +82,6 @@
     // both supported and unsupported. Should return BOOLEAN if supported, or CHAR(1) if not.
     String[] typeCk = new String[] { "CHAR(1)", "BOOLEAN", "CHAR(1)" };
     int i = ( nativeMeta.supportsBooleanDataType() ? 1 : 0 );
-<<<<<<< HEAD
-    assertEquals( typeCk[i],
-        nativeMeta.getFieldDefinition( new ValueMetaBoolean( "FOO" ), "", "", false, false, false ) );
-    odbcMeta.setSupportsBooleanDataType( !( odbcMeta.supportsBooleanDataType() ) );
-    assertEquals( typeCk[ i + 1 ],
-        odbcMeta.getFieldDefinition( new ValueMetaBoolean( "FOO" ), "", "", false, false, false ) );
-    odbcMeta.setSupportsBooleanDataType( !( odbcMeta.supportsBooleanDataType() ) );
-=======
->>>>>>> 83d65a4d
 
     assertEquals( "BIGSERIAL",
         nativeMeta.getFieldDefinition( new ValueMetaNumber( "FOO", 10, 0 ), "FOO", "", false, false, false ) );
