--- conflicted
+++ resolved
@@ -36,39 +36,21 @@
   @ClassRule public static RestorePDIEnvironment env = new RestorePDIEnvironment();
 
   AS400DatabaseMeta nativeMeta;
-<<<<<<< HEAD
-  AS400DatabaseMeta odbcMeta;
-=======
->>>>>>> 83d65a4d
 
   @Before
   public void setupOnce() throws Exception {
     nativeMeta = new AS400DatabaseMeta();
     nativeMeta.setAccessType( DatabaseMeta.TYPE_ACCESS_NATIVE );
-<<<<<<< HEAD
-    odbcMeta = new AS400DatabaseMeta();
-    odbcMeta.setAccessType( DatabaseMeta.TYPE_ACCESS_ODBC );
-=======
->>>>>>> 83d65a4d
     KettleClientEnvironment.init();
   }
 
   @Test
   public void testSettings() throws Exception {
     int[] aTypes =
-<<<<<<< HEAD
-        new int[] { DatabaseMeta.TYPE_ACCESS_NATIVE, DatabaseMeta.TYPE_ACCESS_ODBC, DatabaseMeta.TYPE_ACCESS_JNDI };
-    assertArrayEquals( aTypes, nativeMeta.getAccessTypeList() );
-    assertEquals( "sun.jdbc.odbc.JdbcOdbcDriver", odbcMeta.getDriverClass() );
-    assertEquals( "com.ibm.as400.access.AS400JDBCDriver", nativeMeta.getDriverClass() );
-    assertEquals( 65536, nativeMeta.getMaxTextFieldLength() );
-    assertEquals( "jdbc:odbc:FOO", odbcMeta.getURL( null, null, "FOO" ) );
-=======
         new int[] { DatabaseMeta.TYPE_ACCESS_NATIVE, DatabaseMeta.TYPE_ACCESS_JNDI };
     assertArrayEquals( aTypes, nativeMeta.getAccessTypeList() );
     assertEquals( "com.ibm.as400.access.AS400JDBCDriver", nativeMeta.getDriverClass() );
     assertEquals( 65536, nativeMeta.getMaxTextFieldLength() );
->>>>>>> 83d65a4d
     assertEquals( "jdbc:as400://foo/bar", nativeMeta.getURL( "foo", "1500", "bar" ) ); // note - AS400 driver ignores the port
     String[] expectedReservedWords = new String[] {
       // http://publib.boulder.ibm.com/infocenter/iseries/v5r4/index.jsp
