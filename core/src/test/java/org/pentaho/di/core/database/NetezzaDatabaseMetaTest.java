/*! ******************************************************************************
 *
 * Pentaho
 *
 * Copyright (C) 2024 by Hitachi Vantara, LLC : http://www.pentaho.com
 *
 * Use of this software is governed by the Business Source License included
 * in the LICENSE.TXT file.
 *
 * Change Date: 2029-07-20
 ******************************************************************************/

package org.pentaho.di.core.database;

import static org.junit.Assert.assertArrayEquals;
import static org.junit.Assert.assertEquals;
import static org.junit.Assert.assertFalse;
import static org.junit.Assert.assertNull;
import static org.junit.Assert.assertTrue;

import org.junit.Before;
import org.junit.Test;
import org.pentaho.di.core.row.value.ValueMetaBigNumber;
import org.pentaho.di.core.row.value.ValueMetaBinary;
import org.pentaho.di.core.row.value.ValueMetaBoolean;
import org.pentaho.di.core.row.value.ValueMetaDate;
import org.pentaho.di.core.row.value.ValueMetaInteger;
import org.pentaho.di.core.row.value.ValueMetaNumber;
import org.pentaho.di.core.row.value.ValueMetaString;

public class NetezzaDatabaseMetaTest {
<<<<<<< HEAD
  private NetezzaDatabaseMeta nativeMeta, odbcMeta;
=======
  private NetezzaDatabaseMeta nativeMeta;
>>>>>>> 83d65a4d

  @Before
  public void setupBefore() {
    nativeMeta = new NetezzaDatabaseMeta();
    nativeMeta.setAccessType( DatabaseMeta.TYPE_ACCESS_NATIVE );
<<<<<<< HEAD
    odbcMeta  = new NetezzaDatabaseMeta();
    odbcMeta.setAccessType( DatabaseMeta.TYPE_ACCESS_ODBC );
=======
>>>>>>> 83d65a4d

  }

  @Test
  public void testSettings() throws Exception {
    assertEquals( "&", nativeMeta.getExtraOptionSeparator() );
    assertEquals( "?", nativeMeta.getExtraOptionIndicator() );
<<<<<<< HEAD
    assertArrayEquals( new int[] { DatabaseMeta.TYPE_ACCESS_NATIVE, DatabaseMeta.TYPE_ACCESS_ODBC, DatabaseMeta.TYPE_ACCESS_JNDI },
        nativeMeta.getAccessTypeList() );
    assertEquals( 5480, nativeMeta.getDefaultDatabasePort() );
    assertEquals( -1, odbcMeta.getDefaultDatabasePort() );
    assertEquals( "org.netezza.Driver", nativeMeta.getDriverClass() );
    assertEquals( "sun.jdbc.odbc.JdbcOdbcDriver", odbcMeta.getDriverClass() );
    assertEquals( "jdbc:odbc:FOO", odbcMeta.getURL(  "IGNORED", "IGNORED", "FOO" ) );
=======
    assertArrayEquals( new int[] { DatabaseMeta.TYPE_ACCESS_NATIVE, DatabaseMeta.TYPE_ACCESS_JNDI },
        nativeMeta.getAccessTypeList() );
    assertEquals( 5480, nativeMeta.getDefaultDatabasePort() );
    assertEquals( "org.netezza.Driver", nativeMeta.getDriverClass() );
>>>>>>> 83d65a4d
    assertEquals( "jdbc:netezza://FOO:BAR/WIBBLE", nativeMeta.getURL( "FOO", "BAR", "WIBBLE" ) );
    assertEquals( "jdbc:netezza://FOO:/WIBBLE", nativeMeta.getURL( "FOO", "", "WIBBLE" ) ); // I think this is a bug...
    assertEquals( "jdbc:netezza://FOO:null/WIBBLE", nativeMeta.getURL( "FOO", null, "WIBBLE" ) ); // I think this is a bug...
    assertTrue( nativeMeta.isFetchSizeSupported() );
    assertFalse( nativeMeta.supportsBitmapIndex() );
    assertFalse( nativeMeta.supportsSynonyms() );
    assertTrue( nativeMeta.supportsSequences() );
    assertFalse( nativeMeta.supportsAutoInc() );

    assertArrayEquals( new String[] {
      // As per the user manual
      "ABORT", "ADMIN", "AGGREGATE", "ALIGN", "ALL", "ALLOCATE", "ANALYSE", "ANALYZE", "AND", "ANY", "AS",
      "ASC", "BETWEEN", "BINARY", "BIT", "BOTH", "CASE", "CAST", "CHAR", "CHARACTER", "CHECK", "CLUSTER",
      "COALESCE", "COLLATE", "COLLATION", "COLUMN", "CONSTRAINT", "COPY", "CROSS", "CURRENT", "CURRENT_CATALOG",
      "CURRENT_DATE", "CURRENT_DB", "CURRENT_SCHEMA", "CURRENT_SID", "CURRENT_TIME", "CURRENT_TIMESTAMP",
      "CURRENT_USER", "CURRENT_USERID", "CURRENT_USEROID", "DEALLOCATE", "DEC", "DECIMAL", "DECODE", "DEFAULT",
      "DEFERRABLE", "DESC", "DISTINCT", "DISTRIBUTE", "DO", "ELSE", "END", "EXCEPT", "EXCLUDE", "EXISTS",
      "EXPLAIN", "EXPRESS", "EXTEND", "EXTRACT", "FALSE", "FIRST", "FLOAT", "FOLLOWING", "FOR", "FOREIGN",
      "FROM", "FULL", "FUNCTION", "GENSTATS", "GLOBAL", "GROUP", "HAVING", "ILIKE", "IN", "INDEX", "INITIALLY",
      "INNER", "INOUT", "INTERSECT", "INTERVAL", "INTO", "IS", "ISNULL", "JOIN", "LAST", "LEADING", "LEFT",
      "LIKE", "LIMIT", "LISTEN", "LOAD", "LOCAL", "LOCK", "MATERIALIZED", "MINUS", "MOVE", "NATURAL", "NCHAR",
      "NEW", "NOT", "NOTNULL", "NULL", "NULLIF", "NULLS", "NUMERIC", "NVL", "NVL2", "OFF", "OFFSET", "OLD",
      "ON", "ONLINE", "ONLY", "OR", "ORDER", "OTHERS", "OUT", "OUTER", "OVER", "OVERLAPS", "PARTITION",
      "POSITION", "PRECEDING", "PRECISION", "PRESERVE", "PRIMARY", "PUBLIC", "RANGE", "RECLAIM", "REFERENCES",
      "RESET", "REUSE", "RIGHT", "ROWS", "ROWSETLIMIT", "RULE", "SEARCH", "SELECT", "SEQUENCE", "SESSION_USER",
      "SETOF", "SHOW", "SOME", "SUBSTRING", "SYSTEM", "TABLE", "THEN", "TIES", "TIME", "TIMESTAMP", "TO",
      "TRAILING", "TRANSACTION", "TRIGGER", "TRIM", "TRUE", "UNBOUNDED", "UNION", "UNIQUE", "USER", "USING",
      "VACUUM", "VARCHAR", "VERBOSE", "VIEW", "WHEN", "WHERE", "WITH", "WRITE", "ABSOLUTE", "ACTION", "ADD",
      "ADMIN", "AFTER", "AGGREGATE", "ALIAS", "ALL", "ALLOCATE", "ALTER", "AND", "ANY", "ARE", "ARRAY", "AS",
      "ASC", "ASSERTION", "AT", "AUTHORIZATION", "BEFORE", "BEGIN", "BINARY", "BIT", "BLOB", "BOOLEAN", "BOTH",
      "BREADTH", "BY", "CALL", "CASCADE", "CASCADED", "CASE", "CAST", "CATALOG", "CHAR", "CHARACTER", "CHECK",
      "CLASS", "CLOB", "CLOSE", "COLLATE", "COLLATION", "COLUMN", "COMMIT", "COMPLETION", "CONNECT",
      "CONNECTION", "CONSTRAINT", "CONSTRAINTS", "CONSTRUCTOR", "CONTINUE", "CORRESPONDING", "CREATE", "CROSS",
      "CUBE", "CURRENT", "CURRENT_DATE", "CURRENT_PATH", "CURRENT_ROLE", "CURRENT_TIME", "CURRENT_",
      "TIMESTAMP", "CURRENT_USER", "CURSOR", "CYCLE", "DATA", "DATE", "DAY", "DEALLOCATE", "DEC", "DECIMAL",
      "DECLARE", "DEFAULT", "DEFERRABLE", "DEFERRED", "DELETE", "DEPTH", "DEREF", "DESC", "DESCRIBE",
      "DESCRIPTOR", "DESTROY", "DESTRUCTOR", "DETERMINISTIC", "DIAGNOSTICS", "DICTIONARY", "DISCONNECT",
      "DISTINCT", "DOMAIN", "DOUBLE", "DROP", "DYNAMIC", "EACH", "ELSE", "END_EXEC", "END", "EQUALS", "ESCAPE",
      "EVERY", "EXCEPT", "EXCEPTION", "EXEC", "EXECUTE", "EXTERNAL", "FALSE", "FETCH", "FIRST", "FLOAT", "FOR",
      "FOREIGN", "FOUND", "FREE", "FROM", "FULL", "FUNCTION", "GENERAL", "GET", "GLOBAL", "GO", "GOTO", "GRANT",
      "GROUP", "GROUPING", "HAVING", "HOST", "HOUR", "IDENTITY", "IGNORE", "IMMEDIATE", "IN", "INDICATOR",
      "INITIALIZE", "INITIALLY", "INNER", "INOUT", "INPUT", "INSERT", "INT", "INTEGER", "INTERSECT", "INTERVAL",
      "INTO", "IS", "ISOLATION", "ITERATE", "JOIN", "KEY", "LANGUAGE", "LARGE", "LAST", "LATERAL", "LEADING",
      "LEFT", "LESS", "LEVEL", "LIKE", "LIMIT", "LOCAL", "LOCALTIME", "LOCALTIMESTAMP", "LOCATOR", "MAP",
      "MATCH", "MINUTE", "MODIFIES", "MODIFY", "MODULE", "MONTH", "NAMES", "NATIONAL", "NATURAL", "NCHAR",
      "NCLOB", "NEW", "NEXT", "NO", "NONE", "NOT", "NULL", "NUMERIC", "OBJECT", "OF", "OFF", "OLD", "ON",
      "ONLY", "OPEN", "OPERATION", "OPTION", "OR", "ORDER", "ORDINALITY", "OUT", "OUTER", "OUTPUT", "PAD",
      "PARAMETER", "PARAMETERS", "PARTIAL", "PATH", "POSTFIX", "PRECISION", "PREFIX", "PREORDER", "PREPARE",
      "PRESERVE", "PRIMARY", "PRIOR", "PRIVILEGES", "PROCEDURE", "PUBLIC", "READ", "READS", "REAL", "RECURSIVE",
      "REF", "REFERENCES", "REFERENCING", "RELATIVE", "RESTRICT", "RESULT", "RETURN", "RETURNS", "REVOKE",
      "RIGHT", "ROLE", "ROLLBACK", "ROLLUP", "ROUTINE", "ROW", "ROWS", "SAVEPOINT", "SCHEMA", "SCOPE", "SCROLL",
      "SEARCH", "SECOND", "SECTION", "SELECT", "SEQUENCE", "SESSION", "SESSION_USER", "SET", "SETS", "SIZE",
      "SMALLINT", "SOME", "SPACE", "SPECIFIC", "SPECIFICTYPE", "SQL", "SQLEXCEPTION", "SQLSTATE", "SQLWARNING",
      "START", "STATE", "STATEMENT", "STATIC", "STRUCTURE", "SYSTEM_USER", "TABLE", "TEMPORARY", "TERMINATE",
      "THAN", "THEN", "TIME", "TIMESTAMP", "TIMEZONE_HOUR", "TIMEZONE_MINUTE", "TO", "TRAILING", "TRANSACTION",
      "TRANSLATION", "TREAT", "TRIGGER", "TRUE", "UNDER", "UNION", "UNIQUE", "UNKNOWN", "UNNEST", "UPDATE",
      "USAGE", "USER", "USING", "VALUE", "VALUES", "VARCHAR", "VARIABLE", "VARYING", "VIEW", "WHEN", "WHENEVER",
      "WHERE", "WITH", "WITHOUT", "WORK", "WRITE", "YEAR", "ZONE" }, nativeMeta.getReservedWords() );

    assertFalse( nativeMeta.isDefaultingToUppercase() );
    assertFalse( nativeMeta.supportsTimeStampToDateConversion() );
    assertArrayEquals( new String[] { "nzjdbc.jar" }, nativeMeta.getUsedLibraries() ); // this is way wrong

  }

  @Test
  public void testSQLStatements() {
    assertEquals( " limit 15", nativeMeta.getLimitClause( 15 ) );
    assertEquals( "SELECT * FROM FOO limit 1", nativeMeta.getSQLQueryFields( "FOO" ) );
    assertEquals( "SELECT * FROM FOO limit 1", nativeMeta.getSQLTableExists( "FOO" ) );

    assertEquals( "SELECT FOO FROM BAR limit 1", nativeMeta.getSQLQueryColumnFields( "FOO", "BAR" ) );
    assertEquals( "SELECT FOO FROM BAR limit 1", nativeMeta.getSQLColumnExists( "FOO", "BAR" ) );
    assertEquals( "select next value for FOO", nativeMeta.getSQLNextSequenceValue( "FOO" ) );
    assertEquals( "select last_value from FOO", nativeMeta.getSQLCurrentSequenceValue( "FOO" ) );
    assertEquals( "SELECT seqname AS sequence_name from _v_sequence where seqname = 'foo'", nativeMeta.getSQLSequenceExists( "FOO" ) );
    assertEquals( "SELECT seqname AS sequence_name from _v_sequence", nativeMeta.getSQLListOfSequences() );
    assertNull( nativeMeta.getAddColumnStatement( "", null, "", false, "", false ) );
    assertNull( nativeMeta.getDropColumnStatement( "", null, "", false, "", false ) );
    String lineSep = System.getProperty( "line.separator" );
    assertEquals( "ALTER TABLE FOO MODIFY COLUMN BAR" + lineSep + ";" + lineSep,
        nativeMeta.getModifyColumnStatement( "FOO", new ValueMetaString( "BAR", 15, 0 ), null, false, null, false ) ); // Pretty sure this is a bug ...
    assertNull( nativeMeta.getSQLListOfProcedures() );
    assertNull( nativeMeta.getSQLLockTables( new String[] { } ) );
    assertNull( nativeMeta.getSQLUnlockTables( new String[] { } ) );
  }

  @Test
  public void testGetFieldDefinition() {
    assertEquals( "FOO date",
        nativeMeta.getFieldDefinition( new ValueMetaDate( "FOO" ), null, null, false, true, false ) );
    assertEquals( "boolean",
        nativeMeta.getFieldDefinition( new ValueMetaBoolean( "FOO" ), null, null, false, false, false ) );

    assertEquals( "",
        nativeMeta.getFieldDefinition( new ValueMetaInteger( "FOO", 0, 0 ), null, null, false, false, false ) );
    assertEquals( "byteint",
        nativeMeta.getFieldDefinition( new ValueMetaNumber( "FOO", 1, 0 ), null, null, false, false, false ) );
    assertEquals( "byteint",
        nativeMeta.getFieldDefinition( new ValueMetaBigNumber( "FOO", 2, 0 ), null, null, false, false, false ) );
    assertEquals( "smallint",
        nativeMeta.getFieldDefinition( new ValueMetaInteger( "FOO", 3, 0 ), null, null, false, false, false ) );
    assertEquals( "smallint",
        nativeMeta.getFieldDefinition( new ValueMetaInteger( "FOO", 4, 0 ), null, null, false, false, false ) );
    for ( int i = 5; i < 10; i++ ) {
      assertEquals( "integer",
          nativeMeta.getFieldDefinition( new ValueMetaInteger( "FOO", i, 0 ), null, null, false, false, false ) );
    }
    assertEquals( "bigint",
        nativeMeta.getFieldDefinition( new ValueMetaInteger( "FOO", 10, 0 ), null, null, false, false, false ) );
    assertEquals( "",
        nativeMeta.getFieldDefinition( new ValueMetaNumber( "FOO", -22, 3 ), null, null, false, false, false ) );
    assertEquals( "",
        nativeMeta.getFieldDefinition( new ValueMetaNumber( "FOO", 0, 3 ), null, null, false, false, false ) );
    assertEquals( "real",
        nativeMeta.getFieldDefinition( new ValueMetaNumber( "FOO", 1, 3 ), null, null, false, false, false ) ); // pretty sure this is a bug ...
    assertEquals( "real",
        nativeMeta.getFieldDefinition( new ValueMetaNumber( "FOO", 2, 3 ), null, null, false, false, false ) ); // pretty sure this is a bug ...
    for ( int i = 3; i < 9; i++ ) {
      assertEquals( "real",
          nativeMeta.getFieldDefinition( new ValueMetaNumber( "FOO", i, 3 ), null, null, false, false, false ) );
    }
    for ( int i = 10; i < 18; i++ ) {
      assertEquals( "double",
          nativeMeta.getFieldDefinition( new ValueMetaNumber( "FOO", i, 3 ), null, null, false, false, false ) );
    }
    assertEquals( "numeric(18, 3)",
        nativeMeta.getFieldDefinition( new ValueMetaNumber( "FOO", 18, 3 ), null, null, false, false, false ) );
    assertEquals( "numeric(19)",
        nativeMeta.getFieldDefinition( new ValueMetaNumber( "FOO", 19, -12 ), null, null, false, false, false ) );

    assertEquals( "varchar(32767)",
        nativeMeta.getFieldDefinition( new ValueMetaString( "FOO", ( NetezzaDatabaseMeta.MAX_CHAR_LEN + 2 ), 0 ), null, null, false, false, false ) );
    assertEquals( "varchar(10)",
        nativeMeta.getFieldDefinition( new ValueMetaString( "FOO", 10, 0 ), null, null, false, false, false ) );

    assertEquals( " UNKNOWN",
        nativeMeta.getFieldDefinition( new ValueMetaBinary( "FOO", 10, 0 ), null, null, false, false, false ) );

    String lineSep = System.getProperty( "line.separator" );
    assertEquals( " UNKNOWN" + lineSep,
        nativeMeta.getFieldDefinition( new ValueMetaBinary( "FOO", 10, 0 ), null, null, false, false, true ) );
  }

}<|MERGE_RESOLUTION|>--- conflicted
+++ resolved
@@ -29,21 +29,12 @@
 import org.pentaho.di.core.row.value.ValueMetaString;
 
 public class NetezzaDatabaseMetaTest {
-<<<<<<< HEAD
-  private NetezzaDatabaseMeta nativeMeta, odbcMeta;
-=======
   private NetezzaDatabaseMeta nativeMeta;
->>>>>>> 83d65a4d
 
   @Before
   public void setupBefore() {
     nativeMeta = new NetezzaDatabaseMeta();
     nativeMeta.setAccessType( DatabaseMeta.TYPE_ACCESS_NATIVE );
-<<<<<<< HEAD
-    odbcMeta  = new NetezzaDatabaseMeta();
-    odbcMeta.setAccessType( DatabaseMeta.TYPE_ACCESS_ODBC );
-=======
->>>>>>> 83d65a4d
 
   }
 
@@ -51,20 +42,10 @@
   public void testSettings() throws Exception {
     assertEquals( "&", nativeMeta.getExtraOptionSeparator() );
     assertEquals( "?", nativeMeta.getExtraOptionIndicator() );
-<<<<<<< HEAD
-    assertArrayEquals( new int[] { DatabaseMeta.TYPE_ACCESS_NATIVE, DatabaseMeta.TYPE_ACCESS_ODBC, DatabaseMeta.TYPE_ACCESS_JNDI },
-        nativeMeta.getAccessTypeList() );
-    assertEquals( 5480, nativeMeta.getDefaultDatabasePort() );
-    assertEquals( -1, odbcMeta.getDefaultDatabasePort() );
-    assertEquals( "org.netezza.Driver", nativeMeta.getDriverClass() );
-    assertEquals( "sun.jdbc.odbc.JdbcOdbcDriver", odbcMeta.getDriverClass() );
-    assertEquals( "jdbc:odbc:FOO", odbcMeta.getURL(  "IGNORED", "IGNORED", "FOO" ) );
-=======
     assertArrayEquals( new int[] { DatabaseMeta.TYPE_ACCESS_NATIVE, DatabaseMeta.TYPE_ACCESS_JNDI },
         nativeMeta.getAccessTypeList() );
     assertEquals( 5480, nativeMeta.getDefaultDatabasePort() );
     assertEquals( "org.netezza.Driver", nativeMeta.getDriverClass() );
->>>>>>> 83d65a4d
     assertEquals( "jdbc:netezza://FOO:BAR/WIBBLE", nativeMeta.getURL( "FOO", "BAR", "WIBBLE" ) );
     assertEquals( "jdbc:netezza://FOO:/WIBBLE", nativeMeta.getURL( "FOO", "", "WIBBLE" ) ); // I think this is a bug...
     assertEquals( "jdbc:netezza://FOO:null/WIBBLE", nativeMeta.getURL( "FOO", null, "WIBBLE" ) ); // I think this is a bug...
