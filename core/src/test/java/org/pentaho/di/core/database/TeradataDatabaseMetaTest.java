/*! ******************************************************************************
 *
 * Pentaho
 *
 * Copyright (C) 2024 by Hitachi Vantara, LLC : http://www.pentaho.com
 *
 * Use of this software is governed by the Business Source License included
 * in the LICENSE.TXT file.
 *
 * Change Date: 2029-07-20
 ******************************************************************************/

package org.pentaho.di.core.database;

import static org.junit.Assert.assertArrayEquals;
import static org.junit.Assert.assertEquals;
import static org.junit.Assert.assertFalse;
import static org.junit.Assert.assertTrue;

import java.util.Map;

import org.junit.Before;
import org.junit.Test;
import org.pentaho.di.core.row.value.ValueMetaBigNumber;
import org.pentaho.di.core.row.value.ValueMetaBoolean;
import org.pentaho.di.core.row.value.ValueMetaDate;
import org.pentaho.di.core.row.value.ValueMetaInteger;
import org.pentaho.di.core.row.value.ValueMetaInternetAddress;
import org.pentaho.di.core.row.value.ValueMetaNumber;
import org.pentaho.di.core.row.value.ValueMetaString;
import org.pentaho.di.core.row.value.ValueMetaTimestamp;

public class TeradataDatabaseMetaTest {
<<<<<<< HEAD
  private TeradataDatabaseMeta nativeMeta, odbcMeta;
=======
  private TeradataDatabaseMeta nativeMeta;
>>>>>>> 83d65a4d

  @Before
  public void setupBefore() {
    nativeMeta = new TeradataDatabaseMeta();
    nativeMeta.setAccessType( DatabaseMeta.TYPE_ACCESS_NATIVE );
<<<<<<< HEAD
    odbcMeta = new TeradataDatabaseMeta();
    odbcMeta.setAccessType( DatabaseMeta.TYPE_ACCESS_ODBC );
=======
>>>>>>> 83d65a4d
  }

  @Test
  public void testSettings() throws Exception {
<<<<<<< HEAD
    assertArrayEquals( new int[] { DatabaseMeta.TYPE_ACCESS_NATIVE, DatabaseMeta.TYPE_ACCESS_ODBC, DatabaseMeta.TYPE_ACCESS_JNDI },
        nativeMeta.getAccessTypeList() );
    assertEquals( 1025, nativeMeta.getDefaultDatabasePort() );
    assertEquals( 1025, odbcMeta.getDefaultDatabasePort() ); // Inconsistent behavior - likely a bug (usually returns -1 )
    assertEquals( "com.teradata.jdbc.TeraDriver", nativeMeta.getDriverClass() );
    assertEquals( "sun.jdbc.odbc.JdbcOdbcDriver", odbcMeta.getDriverClass() );
    assertEquals( "jdbc:odbc:FOO", odbcMeta.getURL(  "IGNORED", "IGNORED", "FOO" ) );
=======
    assertArrayEquals( new int[] { DatabaseMeta.TYPE_ACCESS_NATIVE, DatabaseMeta.TYPE_ACCESS_JNDI },
        nativeMeta.getAccessTypeList() );
    assertEquals( 1025, nativeMeta.getDefaultDatabasePort() );
    assertEquals( "com.teradata.jdbc.TeraDriver", nativeMeta.getDriverClass() );
>>>>>>> 83d65a4d
    assertEquals( "jdbc:teradata://FOO/DATABASE=WIBBLE", nativeMeta.getURL( "FOO", "IGNOREDHERE", "WIBBLE" ) );
    assertFalse( nativeMeta.isFetchSizeSupported() );
    assertEquals( "\"FOO\".\"BAR\"", nativeMeta.getSchemaTableCombination( "FOO", "BAR" ) );
    assertFalse( nativeMeta.supportsBitmapIndex() );
    assertEquals( ",", nativeMeta.getExtraOptionSeparator() );
    assertEquals( "/", nativeMeta.getExtraOptionIndicator() );
    assertEquals( "https://teradata-docs.s3.amazonaws.com/doc/connectivity/jdbc/reference/current/jdbcug_chapter_2.html#BABJIHBJ",
        nativeMeta.getExtraOptionsHelpText() );
    assertArrayEquals( new String[] { "terajdbc4.jar", "tdgssjava.jar" }, nativeMeta.getUsedLibraries() );
    assertArrayEquals( new String[] {
      "ABORT", "ABORTSESSION", "ABS", "ACCESS_LOCK", "ACCOUNT", "ACOS", "ACOSH", "ADD", "ADD_MONTHS", "ADMIN",
      "AFTER", "AGGREGATE", "ALL", "ALTER", "AMP", "AND", "ANSIDATE", "ANY", "ARGLPAREN", "AS", "ASC", "ASIN",
      "ASINH", "AT", "ATAN", "ATAN2", "ATANH", "ATOMIC", "AUTHORIZATION", "AVE", "AVERAGE", "AVG", "BEFORE",
      "BEGIN", "BETWEEN", "BIGINT", "BINARY", "BLOB", "BOTH", "BT", "BUT", "BY", "BYTE", "BYTEINT", "BYTES",
      "CALL", "CASE", "CASE_N", "CASESPECIFIC", "CAST", "CD", "CHAR", "CHAR_LENGTH", "CHAR2HEXINT", "CHARACTER",
      "CHARACTER_LENGTH", "CHARACTERS", "CHARS", "CHECK", "CHECKPOINT", "CLASS", "CLOB", "CLOSE", "CLUSTER",
      "CM", "COALESCE", "COLLATION", "COLLECT", "COLUMN", "COMMENT", "COMMIT", "COMPRESS", "CONSTRAINT",
      "CONSTRUCTOR", "CONSUME", "CONTAINS", "CONTINUE", "CONVERT_TABLE_HEADER", "CORR", "COS", "COSH", "COUNT",
      "COVAR_POP", "COVAR_SAMP", "CREATE", "CROSS", "CS", "CSUM", "CT", "CUBE", "CURRENT", "CURRENT_DATE",
      "CURRENT_TIME", "CURRENT_TIMESTAMP", "CURSOR", "CV", "CYCLE", "DATABASE", "DATABLOCKSIZE", "DATE",
      "DATEFORM", "DAY", "DEALLOCATE", "DEC", "DECIMAL", "DECLARE", "DEFAULT", "DEFERRED", "DEGREES", "DEL",
      "DELETE", "DESC", "DETERMINISTIC", "DIAGNOSTIC", "DISABLED", "DISTINCT", "DO", "DOMAIN", "DOUBLE", "DROP",
      "DUAL", "DUMP", "DYNAMIC", "EACH", "ECHO", "ELSE", "ELSEIF", "ENABLED", "END", "EQ", "EQUALS", "ERROR",
      "ERRORFILES", "ERRORTABLES", "ESCAPE", "ET", "EXCEPT", "EXEC", "EXECUTE", "EXISTS", "EXIT", "EXP",
      "EXPLAIN", "EXTERNAL", "EXTRACT", "FALLBACK", "FASTEXPORT", "FETCH", "FIRST", "FLOAT", "FOR", "FOREIGN",
      "FORMAT", "FOUND", "FREESPACE", "FROM", "FULL", "FUNCTION", "GE", "GENERATED", "GIVE", "GRANT", "GRAPHIC",
      "GROUP", "GROUPING", "GT", "HANDLER", "HASH", "HASHAMP", "HASHBAKAMP", "HASHBUCKET", "HASHROW", "HAVING",
      "HELP", "HOUR", "IDENTITY", "IF", "IMMEDIATE", "IN", "INCONSISTENT", "INDEX", "INITIATE", "INNER",
      "INOUT", "INPUT", "INS", "INSERT", "INSTANCE", "INSTEAD", "INT", "INTEGER", "INTEGERDATE", "INTERSECT",
      "INTERVAL", "INTO", "IS", "ITERATE", "JAR", "JOIN", "JOURNAL", "KEY", "KURTOSIS", "LANGUAGE", "LARGE",
      "LE", "LEADING", "LEAVE", "LEFT", "LIKE", "LIMIT", "LN", "LOADING", "LOCAL", "LOCATOR", "LOCK", "LOCKING",
      "LOG", "LOGGING", "LOGON", "LONG", "LOOP", "LOWER", "LT", "MACRO", "MAP", "MAVG", "MAX", "MAXIMUM",
      "MCHARACTERS", "MDIFF", "MERGE", "METHOD", "MIN", "MINDEX", "MINIMUM", "MINUS", "MINUTE", "MLINREG",
      "MLOAD", "MOD", "MODE", "MODIFIES", "MODIFY", "MONITOR", "MONRESOURCE", "MONSESSION", "MONTH", "MSUBSTR",
      "MSUM", "MULTISET", "NAMED", "NATURAL", "NE", "NEW", "NEW_TABLE", "NEXT", "NO", "NONE", "NOT", "NOWAIT",
      "NULL", "NULLIF", "NULLIFZERO", "NUMERIC", "OBJECT", "OBJECTS", "OCTET_LENGTH", "OF", "OFF", "OLD",
      "OLD_TABLE", "ON", "ONLY", "OPEN", "OPTION", "OR", "ORDER", "ORDERING", "OUT", "OUTER", "OUTPUT", "OVER",
      "OVERLAPS", "OVERRIDE", "PARAMETER", "PASSWORD", "PERCENT", "PERCENT_RANK", "PERM", "PERMANENT",
      "POSITION", "PRECISION", "PREPARE", "PRESERVE", "PRIMARY", "PRIVILEGES", "PROCEDURE", "PROFILE",
      "PROTECTION", "PUBLIC", "QUALIFIED", "QUALIFY", "QUANTILE", "QUEUE", "RADIANS", "RANDOM", "RANGE_N",
      "RANK", "READS", "REAL", "RECURSIVE", "REFERENCES", "REFERENCING", "REGR_AVGX", "REGR_AVGY", "REGR_COUNT",
      "REGR_INTERCEPT", "REGR_R2", "REGR_SLOPE", "REGR_SXX", "REGR_SXY", "REGR_SYY", "RELATIVE", "RELEASE",
      "RENAME", "REPEAT", "REPLACE", "REPLCONTROL", "REPLICATION", "REQUEST", "RESTART", "RESTORE", "RESULT",
      "RESUME", "RET", "RETRIEVE", "RETURN", "RETURNS", "REVALIDATE", "REVOKE", "RIGHT", "RIGHTS", "ROLE",
      "ROLLBACK", "ROLLFORWARD", "ROLLUP", "ROW", "ROW_NUMBER", "ROWID", "ROWS", "SAMPLE", "SAMPLEID", "SCROLL",
      "SECOND", "SEL", "SELECT", "SESSION", "SET", "SETRESRATE", "SETS", "SETSESSRATE", "SHOW", "SIN", "SINH",
      "SKEW", "SMALLINT", "SOME", "SOUNDEX", "SPECIFIC", "SPOOL", "SQL", "SQLEXCEPTION", "SQLTEXT",
      "SQLWARNING", "SQRT", "SS", "START", "STARTUP", "STATEMENT", "STATISTICS", "STDDEV_POP", "STDDEV_SAMP",
      "STEPINFO", "STRING_CS", "SUBSCRIBER", "SUBSTR", "SUBSTRING", "SUM", "SUMMARY", "SUSPEND", "TABLE", "TAN",
      "TANH", "TBL_CS", "TEMPORARY", "TERMINATE", "THEN", "THRESHOLD", "TIME", "TIMESTAMP", "TIMEZONE_HOUR",
      "TIMEZONE_MINUTE", "TITLE", "TO", "TOP", "TRACE", "TRAILING", "TRANSACTION", "TRANSFORM", "TRANSLATE",
      "TRANSLATE_CHK", "TRIGGER", "TRIM", "TRUE", "TYPE", "UC", "UDTCASTAS", "UDTCASTLPAREN", "UDTMETHOD",
      "UDTTYPE", "UDTUSAGE", "UESCAPE", "UNDEFINED", "UNDO", "UNION", "UNIQUE", "UNTIL", "UPD", "UPDATE",
      "UPPER", "UPPERCASE", "USER", "USING", "VALUE", "VALUES", "VAR_POP", "VAR_SAMP", "VARBYTE", "VARCHAR",
      "VARGRAPHIC", "VARYING", "VIEW", "VOLATILE", "WHEN", "WHERE", "WHILE", "WIDTH_BUCKET", "WITH", "WITHOUT",
      "WORK", "YEAR", "ZEROIFNULL", "ZONE" }, nativeMeta.getReservedWords() );

    nativeMeta.setDatabasePortNumberString( "1025" );
    nativeMeta.setPluginId( "FOOPLUGIN" );
    Map<String, String> xtraOptions = nativeMeta.getExtraOptions();
    assertTrue( xtraOptions.containsKey( "FOOPLUGIN.DBS_PORT" ) );
    assertEquals( "1025", xtraOptions.get( "FOOPLUGIN.DBS_PORT" ) );
    assertEquals( 1, nativeMeta.getNotFoundTK( true ) );
    assertEquals( 0, nativeMeta.getNotFoundTK( false ) );
  }

  @Test
  public void testSQLStatements() {
    assertEquals( "show table FOO", nativeMeta.getSQLTableExists( "FOO" ) );
    assertEquals( "SELECT * FROM DBC.columns WHERE tablename =BAR AND columnname =FOO",
        nativeMeta.getSQLColumnExists( "FOO", "BAR" ) ); // Likely a bug - table/column not quoted.
    assertEquals( "DELETE FROM FOO", nativeMeta.getTruncateTableStatement( "FOO" ) );
    assertEquals( "ALTER TABLE FOO ADD BAR VARCHAR(15)",
        nativeMeta.getAddColumnStatement( "FOO", new ValueMetaString( "BAR", 15, 0 ), "", false, "", false ) );

    assertEquals( "ALTER TABLE FOO MODIFY BAR VARCHAR(15)",
        nativeMeta.getModifyColumnStatement( "FOO", new ValueMetaString( "BAR", 15, 0 ), "", false, "", false ) );
  }

  @Test
  public void testGetFieldDefinition() {
    assertEquals( "FOO TIMESTAMP",
        nativeMeta.getFieldDefinition( new ValueMetaTimestamp( "FOO" ), "", "", false, true, false ) );

    assertEquals( "TIMESTAMP",
        nativeMeta.getFieldDefinition( new ValueMetaDate( "FOO" ), "", "", false, false, false ) );

    assertEquals( "CHAR(1)",
        nativeMeta.getFieldDefinition( new ValueMetaBoolean( "FOO" ), "", "", false, false, false ) );

    assertEquals( "INTEGER",
        nativeMeta.getFieldDefinition( new ValueMetaNumber( "FOO" ), "FOO", "", false, false, false ) );
    assertEquals( "INTEGER",
        nativeMeta.getFieldDefinition( new ValueMetaInteger( "FOO" ), "", "FOO", false, false, false ) );

    assertEquals( "DECIMAL(10, 0)",
        nativeMeta.getFieldDefinition( new ValueMetaBigNumber( "FOO", 10, 0 ), "", "", false, false, false ) );

    assertEquals( "INTEGER",
        nativeMeta.getFieldDefinition( new ValueMetaBigNumber( "FOO", 6, 0 ), "", "", false, false, false ) );
    assertEquals( "INTEGER",
        nativeMeta.getFieldDefinition( new ValueMetaBigNumber( "FOO", 9, 0 ), "", "", false, false, false ) );
    assertEquals( "SMALLINT",
        nativeMeta.getFieldDefinition( new ValueMetaBigNumber( "FOO", 3, 0 ), "", "", false, false, false ) );
    assertEquals( "SMALLINT",
        nativeMeta.getFieldDefinition( new ValueMetaBigNumber( "FOO", 4, 0 ), "", "", false, false, false ) );
    assertEquals( "SMALLINT",
        nativeMeta.getFieldDefinition( new ValueMetaBigNumber( "FOO", 5, 0 ), "", "", false, false, false ) );
    assertEquals( "BYTEINT",
        nativeMeta.getFieldDefinition( new ValueMetaBigNumber( "FOO", 2, 0 ), "", "", false, false, false ) );
    assertEquals( "BYTEINT",
        nativeMeta.getFieldDefinition( new ValueMetaBigNumber( "FOO", 1, 0 ), "", "", false, false, false ) );

    assertEquals( "DOUBLE PRECISION",
        nativeMeta.getFieldDefinition( new ValueMetaInteger( "FOO", -23, 0 ), "", "", false, false, false ) );

    assertEquals( "CLOB",
        nativeMeta.getFieldDefinition( new ValueMetaString( "FOO", 64001, 0 ), "", "", false, false, false ) );
    assertEquals( "VARCHAR(64000)",
        nativeMeta.getFieldDefinition( new ValueMetaString( "FOO", 64000, 0 ), "", "", false, false, false ) );
    assertEquals( "VARCHAR(1)",
        nativeMeta.getFieldDefinition( new ValueMetaString( "FOO", 1, 0 ), "", "", false, false, false ) );
    assertEquals( " UNKNOWN",
        nativeMeta.getFieldDefinition( new ValueMetaInternetAddress( "FOO" ), "", "", false, false, false ) );
    assertEquals( " UNKNOWN" + System.getProperty( "line.separator" ),
        nativeMeta.getFieldDefinition( new ValueMetaInternetAddress( "FOO" ), "", "", false, false, true ) );
  }
}<|MERGE_RESOLUTION|>--- conflicted
+++ resolved
@@ -31,39 +31,20 @@
 import org.pentaho.di.core.row.value.ValueMetaTimestamp;
 
 public class TeradataDatabaseMetaTest {
-<<<<<<< HEAD
-  private TeradataDatabaseMeta nativeMeta, odbcMeta;
-=======
   private TeradataDatabaseMeta nativeMeta;
->>>>>>> 83d65a4d
 
   @Before
   public void setupBefore() {
     nativeMeta = new TeradataDatabaseMeta();
     nativeMeta.setAccessType( DatabaseMeta.TYPE_ACCESS_NATIVE );
-<<<<<<< HEAD
-    odbcMeta = new TeradataDatabaseMeta();
-    odbcMeta.setAccessType( DatabaseMeta.TYPE_ACCESS_ODBC );
-=======
->>>>>>> 83d65a4d
   }
 
   @Test
   public void testSettings() throws Exception {
-<<<<<<< HEAD
-    assertArrayEquals( new int[] { DatabaseMeta.TYPE_ACCESS_NATIVE, DatabaseMeta.TYPE_ACCESS_ODBC, DatabaseMeta.TYPE_ACCESS_JNDI },
-        nativeMeta.getAccessTypeList() );
-    assertEquals( 1025, nativeMeta.getDefaultDatabasePort() );
-    assertEquals( 1025, odbcMeta.getDefaultDatabasePort() ); // Inconsistent behavior - likely a bug (usually returns -1 )
-    assertEquals( "com.teradata.jdbc.TeraDriver", nativeMeta.getDriverClass() );
-    assertEquals( "sun.jdbc.odbc.JdbcOdbcDriver", odbcMeta.getDriverClass() );
-    assertEquals( "jdbc:odbc:FOO", odbcMeta.getURL(  "IGNORED", "IGNORED", "FOO" ) );
-=======
     assertArrayEquals( new int[] { DatabaseMeta.TYPE_ACCESS_NATIVE, DatabaseMeta.TYPE_ACCESS_JNDI },
         nativeMeta.getAccessTypeList() );
     assertEquals( 1025, nativeMeta.getDefaultDatabasePort() );
     assertEquals( "com.teradata.jdbc.TeraDriver", nativeMeta.getDriverClass() );
->>>>>>> 83d65a4d
     assertEquals( "jdbc:teradata://FOO/DATABASE=WIBBLE", nativeMeta.getURL( "FOO", "IGNOREDHERE", "WIBBLE" ) );
     assertFalse( nativeMeta.isFetchSizeSupported() );
     assertEquals( "\"FOO\".\"BAR\"", nativeMeta.getSchemaTableCombination( "FOO", "BAR" ) );
