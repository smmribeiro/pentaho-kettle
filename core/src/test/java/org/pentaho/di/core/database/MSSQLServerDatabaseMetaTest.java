--- conflicted
+++ resolved
@@ -39,53 +39,26 @@
 import org.pentaho.di.junit.rules.RestorePDIEnvironment;
 
 public class MSSQLServerDatabaseMetaTest {
-<<<<<<< HEAD
-  MSSQLServerDatabaseMeta nativeMeta, odbcMeta;
-=======
   MSSQLServerDatabaseMeta nativeMeta;
->>>>>>> 83d65a4d
   @ClassRule public static RestorePDIEnvironment env = new RestorePDIEnvironment();
 
   @Before
   public void setupOnce() throws Exception {
     nativeMeta = new MSSQLServerDatabaseMeta();
     nativeMeta.setAccessType( DatabaseMeta.TYPE_ACCESS_NATIVE );
-<<<<<<< HEAD
-    odbcMeta = new MSSQLServerDatabaseMeta();
-    odbcMeta.setAccessType( DatabaseMeta.TYPE_ACCESS_ODBC );
-=======
->>>>>>> 83d65a4d
   }
 
   @Test
   public void testSettings() throws Exception {
     assertFalse( nativeMeta.supportsCatalogs() );
-<<<<<<< HEAD
-    assertArrayEquals( new int[] { DatabaseMeta.TYPE_ACCESS_NATIVE, DatabaseMeta.TYPE_ACCESS_ODBC, DatabaseMeta.TYPE_ACCESS_JNDI },
-        nativeMeta.getAccessTypeList() );
-    assertEquals( 1433, nativeMeta.getDefaultDatabasePort() );
-    assertEquals( -1, odbcMeta.getDefaultDatabasePort() );
-    assertEquals( "net.sourceforge.jtds.jdbc.Driver", nativeMeta.getDriverClass() );
-    assertEquals( "sun.jdbc.odbc.JdbcOdbcDriver", odbcMeta.getDriverClass() );
-=======
     assertArrayEquals( new int[] { DatabaseMeta.TYPE_ACCESS_NATIVE, DatabaseMeta.TYPE_ACCESS_JNDI },
         nativeMeta.getAccessTypeList() );
     assertEquals( 1433, nativeMeta.getDefaultDatabasePort() );
     assertEquals( "net.sourceforge.jtds.jdbc.Driver", nativeMeta.getDriverClass() );
->>>>>>> 83d65a4d
 
     assertEquals( "jdbc:jtds:sqlserver://FOO/WIBBLE", nativeMeta.getURL( "FOO", "", "WIBBLE" ) );
     assertEquals( "jdbc:jtds:sqlserver://FOO:BAR/WIBBLE", nativeMeta.getURL( "FOO", "BAR", "WIBBLE" ) );
 
-<<<<<<< HEAD
-    assertEquals( "jdbc:odbc:FOO", odbcMeta.getURL( null, null, "FOO" ) );
-    assertEquals( "jdbc:odbc:FOO", odbcMeta.getURL( "xxxxxx", "zzzzzzz", "FOO" ) );
-
-    odbcMeta.setUsingDoubleDecimalAsSchemaTableSeparator( true );
-    assertEquals( "FOO..BAR", odbcMeta.getSchemaTableCombination( "FOO", "BAR" ) );
-
-=======
->>>>>>> 83d65a4d
     assertEquals( "FOO.BAR", nativeMeta.getSchemaTableCombination( "FOO", "BAR" ) );
     assertFalse( nativeMeta.supportsBitmapIndex() );
 
@@ -168,14 +141,6 @@
     assertEquals( "ALTER TABLE FOO ALTER COLUMN BAR VARCHAR(100)",
         nativeMeta.getModifyColumnStatement( "FOO", new ValueMetaString( "BAR" ), "", false, "", true ) );
 
-<<<<<<< HEAD
-    odbcMeta.setSupportsBooleanDataType( true ); // some subclass of the MSSQL meta probably ...
-    assertEquals( "ALTER TABLE FOO ADD BAR BIT",
-        odbcMeta.getAddColumnStatement( "FOO", new ValueMetaBoolean( "BAR" ), "", false, "", false ) );
-    odbcMeta.setSupportsBooleanDataType( false );
-
-=======
->>>>>>> 83d65a4d
     assertEquals( "select o.name from sysobjects o, sysusers u where  xtype in ( 'FN', 'P' ) and o.uid = u.uid order by o.name",
         nativeMeta.getSQLListOfProcedures( "FOO" ) );
 
