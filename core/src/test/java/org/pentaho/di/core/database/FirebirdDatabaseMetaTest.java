--- conflicted
+++ resolved
@@ -30,37 +30,19 @@
 
 public class FirebirdDatabaseMetaTest {
 
-<<<<<<< HEAD
-  private FirebirdDatabaseMeta nativeMeta, odbcMeta;
-=======
   private FirebirdDatabaseMeta nativeMeta;
->>>>>>> 83d65a4d
 
   @Before
   public void setupBefore() {
     nativeMeta = new FirebirdDatabaseMeta();
     nativeMeta.setAccessType( DatabaseMeta.TYPE_ACCESS_NATIVE );
-<<<<<<< HEAD
-    odbcMeta = new FirebirdDatabaseMeta();
-    odbcMeta.setAccessType( DatabaseMeta.TYPE_ACCESS_ODBC );
-=======
->>>>>>> 83d65a4d
   }
 
   @Test
   public void testSettings() throws Exception {
-<<<<<<< HEAD
-    assertArrayEquals( new int[] { DatabaseMeta.TYPE_ACCESS_NATIVE, DatabaseMeta.TYPE_ACCESS_ODBC, DatabaseMeta.TYPE_ACCESS_JNDI },
-        nativeMeta.getAccessTypeList() );
-    assertEquals( 3050, nativeMeta.getDefaultDatabasePort() );
-    assertEquals( -1, odbcMeta.getDefaultDatabasePort() );
-    assertEquals( "sun.jdbc.odbc.JdbcOdbcDriver", odbcMeta.getDriverClass() );
-    assertEquals( "jdbc:odbc:FOO", odbcMeta.getURL(  "IGNORED", "IGNORED", "FOO" ) );
-=======
     assertArrayEquals( new int[] { DatabaseMeta.TYPE_ACCESS_NATIVE, DatabaseMeta.TYPE_ACCESS_JNDI },
         nativeMeta.getAccessTypeList() );
     assertEquals( 3050, nativeMeta.getDefaultDatabasePort() );
->>>>>>> 83d65a4d
 
     assertEquals( "&", nativeMeta.getExtraOptionSeparator() );
     assertEquals( "?", nativeMeta.getExtraOptionIndicator() );
@@ -157,13 +139,6 @@
         nativeMeta.getModifyColumnStatement( "FOO", new ValueMetaTimestamp( "BAR" ), "", false, "", false ) );
 
     assertEquals( "DELETE FROM FOO", nativeMeta.getTruncateTableStatement( "FOO" ) );
-<<<<<<< HEAD
-
-    odbcMeta.setUsername( "FOO" );
-    assertEquals( "SELECT RDB$PROCEDURE_NAME FROM RDB$PROCEDURES "
-      + "WHERE RDB$OWNER_NAME = 'FOO' ", odbcMeta.getSQLListOfProcedures( "NOTUSED" ) );
-=======
->>>>>>> 83d65a4d
   }
 
   @Test
@@ -179,14 +154,6 @@
     assertEquals( "CHAR(1)",
         nativeMeta.getFieldDefinition( new ValueMetaBoolean( "FOO" ), "", "", false, false, false ) );
 
-<<<<<<< HEAD
-    odbcMeta.setSupportsBooleanDataType( true );
-    assertEquals( "BIT",
-        odbcMeta.getFieldDefinition( new ValueMetaBoolean( "FOO" ), "", "", false, false, false ) );
-    odbcMeta.setSupportsBooleanDataType( false );
-
-=======
->>>>>>> 83d65a4d
     assertEquals( "BIGINT NOT NULL PRIMARY KEY",
         nativeMeta.getFieldDefinition( new ValueMetaNumber( "FOO" ), "FOO", "", false, false, false ) );
     assertEquals( "BIGINT NOT NULL PRIMARY KEY",
