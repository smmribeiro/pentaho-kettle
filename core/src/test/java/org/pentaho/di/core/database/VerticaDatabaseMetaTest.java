/*! ******************************************************************************
 *
 * Pentaho
 *
 * Copyright (C) 2024 by Hitachi Vantara, LLC : http://www.pentaho.com
 *
 * Use of this software is governed by the Business Source License included
 * in the LICENSE.TXT file.
 *
 * Change Date: 2029-07-20
 ******************************************************************************/

package org.pentaho.di.core.database;

import static org.junit.Assert.assertArrayEquals;
import static org.junit.Assert.assertEquals;
import static org.junit.Assert.assertFalse;
import static org.junit.Assert.assertTrue;

import org.junit.Before;
import org.junit.Test;
import org.pentaho.di.core.row.value.ValueMetaBigNumber;
import org.pentaho.di.core.row.value.ValueMetaBinary;
import org.pentaho.di.core.row.value.ValueMetaBoolean;
import org.pentaho.di.core.row.value.ValueMetaDate;
import org.pentaho.di.core.row.value.ValueMetaInteger;
import org.pentaho.di.core.row.value.ValueMetaInternetAddress;
import org.pentaho.di.core.row.value.ValueMetaNumber;
import org.pentaho.di.core.row.value.ValueMetaString;
import org.pentaho.di.core.row.value.ValueMetaTimestamp;

public class VerticaDatabaseMetaTest {

<<<<<<< HEAD
  private VerticaDatabaseMeta nativeMeta, odbcMeta;
=======
  private VerticaDatabaseMeta nativeMeta;
>>>>>>> 83d65a4d

  @Before
  public void setupBefore() {
    nativeMeta = new VerticaDatabaseMeta();
    nativeMeta.setAccessType( DatabaseMeta.TYPE_ACCESS_NATIVE );
<<<<<<< HEAD
    odbcMeta = new VerticaDatabaseMeta();
    odbcMeta.setAccessType( DatabaseMeta.TYPE_ACCESS_ODBC );
=======
>>>>>>> 83d65a4d
  }

  @Test
  public void testSettings() throws Exception {
<<<<<<< HEAD
    assertArrayEquals( new int[] { DatabaseMeta.TYPE_ACCESS_NATIVE, DatabaseMeta.TYPE_ACCESS_ODBC, DatabaseMeta.TYPE_ACCESS_JNDI },
        nativeMeta.getAccessTypeList() );
    assertEquals( 5433, nativeMeta.getDefaultDatabasePort() );
    assertEquals( 5433, odbcMeta.getDefaultDatabasePort() ); // Inconsistent with all other DatabaseMetas
    assertEquals( "com.vertica.Driver", nativeMeta.getDriverClass() );
    assertEquals( "sun.jdbc.odbc.JdbcOdbcDriver", odbcMeta.getDriverClass() );
    assertEquals( "jdbc:odbc:FOO", odbcMeta.getURL(  "IGNORED", "IGNORED", "FOO" ) );
=======
    assertArrayEquals( new int[] { DatabaseMeta.TYPE_ACCESS_NATIVE, DatabaseMeta.TYPE_ACCESS_JNDI },
        nativeMeta.getAccessTypeList() );
    assertEquals( 5433, nativeMeta.getDefaultDatabasePort() );
    assertEquals( "com.vertica.Driver", nativeMeta.getDriverClass() );
>>>>>>> 83d65a4d
    assertEquals( "jdbc:vertica://FOO:BAR/WIBBLE", nativeMeta.getURL( "FOO", "BAR", "WIBBLE" ) );
    assertEquals( "jdbc:vertica://FOO:/WIBBLE", nativeMeta.getURL( "FOO", "", "WIBBLE" ) ); // Believe this is a bug - must have the port. Inconsistent with others
    assertFalse( nativeMeta.isFetchSizeSupported() );
    assertFalse( nativeMeta.supportsBitmapIndex() );
    assertArrayEquals( new String[] { "vertica_2.5_jdk_5.jar" }, nativeMeta.getUsedLibraries() );
    assertEquals( 4000, nativeMeta.getMaxVARCHARLength() );
    assertArrayEquals( new String[] {
      // From "SQL Reference Manual.pdf" found on support.vertica.com
      "ABORT", "ABSOLUTE", "ACCESS", "ACTION", "ADD", "AFTER", "AGGREGATE", "ALL", "ALSO", "ALTER", "ANALYSE",
      "ANALYZE", "AND", "ANY", "ARRAY", "AS", "ASC", "ASSERTION", "ASSIGNMENT", "AT", "AUTHORIZATION",
      "BACKWARD", "BEFORE", "BEGIN", "BETWEEN", "BIGINT", "BINARY", "BIT", "BLOCK_DICT", "BLOCKDICT_COMP",
      "BOOLEAN", "BOTH", "BY", "CACHE", "CALLED", "CASCADE", "CASE", "CAST", "CATALOG_PATH", "CHAIN", "CHAR",
      "CHARACTER", "CHARACTERISTICS", "CHECK", "CHECKPOINT", "CLASS", "CLOSE", "CLUSTER", "COALESCE", "COLLATE",
      "COLUMN", "COMMENT", "COMMIT", "COMMITTED", "COMMONDELTA_COMP", "CONSTRAINT", "CONSTRAINTS", "CONVERSION",
      "CONVERT", "COPY", "CORRELATION", "CREATE", "CREATEDB", "CREATEUSER", "CROSS", "CSV", "CURRENT_DATABASE",
      "CURRENT_DATE", "CURRENT_TIME", "CURRENT_TIMESTAMP", "CURRENT_USER", "CURSOR", "CYCLE", "DATA",
      "DATABASE", "DATAPATH", "DAY", "DEALLOCATE", "DEC", "DECIMAL", "DECLARE", "DEFAULT", "DEFAULTS",
      "DEFERRABLE", "DEFERRED", "DEFINER", "DELETE", "DELIMITER", "DELIMITERS", "DELTARANGE_COMP",
      "DELTARANGE_COMP_SP", "DELTAVAL", "DESC", "DETERMINES", "DIRECT", "DISTINCT", "DISTVALINDEX", "DO",
      "DOMAIN", "DOUBLE", "DROP", "EACH", "ELSE", "ENCODING", "ENCRYPTED", "END", "EPOCH", "ERROR", "ESCAPE",
      "EXCEPT", "EXCEPTIONS", "EXCLUDING", "EXCLUSIVE", "EXECUTE", "EXISTS", "EXPLAIN", "EXTERNAL", "EXTRACT",
      "FALSE", "FETCH", "FIRST", "FLOAT", "FOR", "FORCE", "FOREIGN", "FORWARD", "FREEZE", "FROM", "FULL",
      "FUNCTION", "GLOBAL", "GRANT", "GROUP", "HANDLER", "HAVING", "HOLD", "HOUR", "ILIKE", "IMMEDIATE",
      "IMMUTABLE", "IMPLICIT", "IN", "IN_P", "INCLUDING", "INCREMENT", "INDEX", "INHERITS", "INITIALLY",
      "INNER", "INOUT", "INPUT", "INSENSITIVE", "INSERT", "INSTEAD", "INT", "INTEGER", "INTERSECT", "INTERVAL",
      "INTO", "INVOKER", "IS", "ISNULL", "ISOLATION", "JOIN", "KEY", "LANCOMPILER", "LANGUAGE", "LARGE", "LAST",
      "LATEST", "LEADING", "LEFT", "LESS", "LEVEL", "LIKE", "LIMIT", "LISTEN", "LOAD", "LOCAL", "LOCALTIME",
      "LOCALTIMESTAMP", "LOCATION", "LOCK", "MATCH", "MAXVALUE", "MERGEOUT", "MINUTE", "MINVALUE", "MOBUF",
      "MODE", "MONTH", "MOVE", "MOVEOUT", "MULTIALGORITHM_COMP", "MULTIALGORITHM_COMP_SP", "NAMES", "NATIONAL",
      "NATURAL", "NCHAR", "NEW", "NEXT", "NO", "NOCREATEDB", "NOCREATEUSER", "NODE", "NODES", "NONE", "NOT",
      "NOTHING", "NOTIFY", "NOTNULL", "NOWAIT", "NULL", "NULLIF", "NUMERIC", "OBJECT", "OF", "OFF", "OFFSET",
      "OIDS", "OLD", "ON", "ONLY", "OPERATOR", "OPTION", "OR", "ORDER", "OUT", "OUTER", "OVERLAPS", "OVERLAY",
      "OWNER", "PARTIAL", "PARTITION", "PASSWORD", "PLACING", "POSITION", "PRECISION", "PREPARE", "PRESERVE",
      "PRIMARY", "PRIOR", "PRIVILEGES", "PROCEDURAL", "PROCEDURE", "PROJECTION", "QUOTE", "READ", "REAL",
      "RECHECK", "RECORD", "RECOVER", "REFERENCES", "REFRESH", "REINDEX", "REJECTED", "RELATIVE", "RELEASE",
      "RENAME", "REPEATABLE", "REPLACE", "RESET", "RESTART", "RESTRICT", "RETURNS", "REVOKE", "RIGHT", "RLE",
      "ROLLBACK", "ROW", "ROWS", "RULE", "SAVEPOINT", "SCHEMA", "SCROLL", "SECOND", "SECURITY", "SEGMENTED",
      "SELECT", "SEQUENCE", "SERIALIZABLE", "SESSION", "SESSION_USER", "SET", "SETOF", "SHARE", "SHOW",
      "SIMILAR", "SIMPLE", "SMALLINT", "SOME", "SPLIT", "STABLE", "START", "STATEMENT", "STATISTICS", "STDIN",
      "STDOUT", "STORAGE", "STRICT", "SUBSTRING", "SYSID", "TABLE", "TABLESPACE", "TEMP", "TEMPLATE",
      "TEMPORARY", "TERMINATOR", "THAN", "THEN", "TIME", "TIMESTAMP", "TIMESTAMPTZ", "TIMETZ", "TO", "TOAST",
      "TRAILING", "TRANSACTION", "TREAT", "TRIGGER", "TRIM", "TRUE", "TRUE_P", "TRUNCATE", "TRUSTED", "TYPE",
      "UNCOMMITTED", "UNENCRYPTED", "UNION", "UNIQUE", "UNKNOWN", "UNLISTEN", "UNSEGMENTED", "UNTIL", "UPDATE",
      "USAGE", "USER", "USING", "VACUUM", "VALID", "VALIDATOR", "VALINDEX", "VALUES", "VARCHAR", "VARYING",
      "VERBOSE", "VIEW", "VOLATILE", "WHEN", "WHERE", "WITH", "WITHOUT", "WORK", "WRITE", "YEAR", "ZONE" }, nativeMeta.getReservedWords() );

    assertArrayEquals( new String[] {}, nativeMeta.getViewTypes() );
    assertFalse( nativeMeta.supportsAutoInc() );
    assertTrue( nativeMeta.supportsBooleanDataType() );
    assertTrue( nativeMeta.requiresCastToVariousForIsNull() );
    assertEquals( "?", nativeMeta.getExtraOptionIndicator() );
    assertEquals( "&", nativeMeta.getExtraOptionSeparator() );
    assertTrue( nativeMeta.supportsSequences() );
    assertFalse( nativeMeta.supportsTimeStampToDateConversion() );
    assertFalse( nativeMeta.supportsGetBlob() );
    assertTrue( nativeMeta.isDisplaySizeTwiceThePrecision() );
  }

  @Test
  public void testSQLStatements() {
    assertEquals( " LIMIT 5", nativeMeta.getLimitClause( 5 ) );
    assertEquals( "--NOTE: Table cannot be altered unless all projections are dropped.\nALTER TABLE FOO ADD BAR VARCHAR(15)",
        nativeMeta.getAddColumnStatement( "FOO", new ValueMetaString( "BAR", 15, 0 ), "", false, "", false ) );

    assertEquals( "--NOTE: Table cannot be altered unless all projections are dropped.\nALTER TABLE FOO ALTER COLUMN BAR SET DATA TYPE VARCHAR(15)",
        nativeMeta.getModifyColumnStatement( "FOO", new ValueMetaString( "BAR", 15, 0 ), "", false, "", false ) );

    assertEquals( "SELECT FOO FROM BAR LIMIT 1", nativeMeta.getSQLColumnExists( "FOO", "BAR" ) );
    assertEquals( "SELECT * FROM FOO LIMIT 1", nativeMeta.getSQLQueryFields( "FOO" ) );
    assertEquals( "SELECT 1 FROM FOO LIMIT 1", nativeMeta.getSQLTableExists( "FOO" ) );
    assertEquals( "SELECT sequence_name FROM sequences WHERE sequence_name = 'FOO'", nativeMeta.getSQLSequenceExists( "FOO" ) );
    assertEquals( "SELECT sequence_name FROM sequences", nativeMeta.getSQLListOfSequences() );
    assertEquals( "SELECT nextval('FOO')", nativeMeta.getSQLNextSequenceValue( "FOO" ) );
    assertEquals( "SELECT currval('FOO')", nativeMeta.getSQLCurrentSequenceValue( "FOO" ) );

  }

  @Test
  public void testGetFieldDefinition() throws Exception {
    assertEquals( "FOO TIMESTAMP",
        nativeMeta.getFieldDefinition( new ValueMetaDate( "FOO" ), "", "", false, true, false ) );
    assertEquals( "TIMESTAMP",
        nativeMeta.getFieldDefinition( new ValueMetaTimestamp( "FOO" ), "", "", false, false, false ) );
    assertEquals( "BOOLEAN",
        nativeMeta.getFieldDefinition( new ValueMetaBoolean( "FOO" ), "", "", false, false, false ) );
    assertEquals( "FLOAT",
        nativeMeta.getFieldDefinition( new ValueMetaNumber( "FOO" ), "", "", false, false, false ) );
    assertEquals( "FLOAT",
        nativeMeta.getFieldDefinition( new ValueMetaBigNumber( "FOO" ), "", "", false, false, false ) );
    assertEquals( "INTEGER",
        nativeMeta.getFieldDefinition( new ValueMetaInteger( "FOO" ), "", "", false, false, false ) );
    assertEquals( "VARCHAR",
        nativeMeta.getFieldDefinition( new ValueMetaString( "FOO", 0, 0 ), "", "", false, false, false ) );
    assertEquals( "VARCHAR(15)",
        nativeMeta.getFieldDefinition( new ValueMetaString( "FOO", 15, 0 ), "", "", false, false, false ) );
    assertEquals( "VARBINARY",
        nativeMeta.getFieldDefinition( new ValueMetaBinary( "FOO", 0, 0 ), "", "", false, false, false ) );
    assertEquals( "VARBINARY(50)",
        nativeMeta.getFieldDefinition( new ValueMetaBinary( "FOO", 50, 0 ), "", "", false, false, false ) );
    assertEquals( " UNKNOWN",
        nativeMeta.getFieldDefinition( new ValueMetaInternetAddress( "FOO" ), "", "", false, false, false ) );

    assertEquals( " UNKNOWN" + System.getProperty( "line.separator" ),
        nativeMeta.getFieldDefinition( new ValueMetaInternetAddress( "FOO" ), "", "", false, false, true ) );
  }

}<|MERGE_RESOLUTION|>--- conflicted
+++ resolved
@@ -31,39 +31,20 @@
 
 public class VerticaDatabaseMetaTest {
 
-<<<<<<< HEAD
-  private VerticaDatabaseMeta nativeMeta, odbcMeta;
-=======
   private VerticaDatabaseMeta nativeMeta;
->>>>>>> 83d65a4d
 
   @Before
   public void setupBefore() {
     nativeMeta = new VerticaDatabaseMeta();
     nativeMeta.setAccessType( DatabaseMeta.TYPE_ACCESS_NATIVE );
-<<<<<<< HEAD
-    odbcMeta = new VerticaDatabaseMeta();
-    odbcMeta.setAccessType( DatabaseMeta.TYPE_ACCESS_ODBC );
-=======
->>>>>>> 83d65a4d
   }
 
   @Test
   public void testSettings() throws Exception {
-<<<<<<< HEAD
-    assertArrayEquals( new int[] { DatabaseMeta.TYPE_ACCESS_NATIVE, DatabaseMeta.TYPE_ACCESS_ODBC, DatabaseMeta.TYPE_ACCESS_JNDI },
-        nativeMeta.getAccessTypeList() );
-    assertEquals( 5433, nativeMeta.getDefaultDatabasePort() );
-    assertEquals( 5433, odbcMeta.getDefaultDatabasePort() ); // Inconsistent with all other DatabaseMetas
-    assertEquals( "com.vertica.Driver", nativeMeta.getDriverClass() );
-    assertEquals( "sun.jdbc.odbc.JdbcOdbcDriver", odbcMeta.getDriverClass() );
-    assertEquals( "jdbc:odbc:FOO", odbcMeta.getURL(  "IGNORED", "IGNORED", "FOO" ) );
-=======
     assertArrayEquals( new int[] { DatabaseMeta.TYPE_ACCESS_NATIVE, DatabaseMeta.TYPE_ACCESS_JNDI },
         nativeMeta.getAccessTypeList() );
     assertEquals( 5433, nativeMeta.getDefaultDatabasePort() );
     assertEquals( "com.vertica.Driver", nativeMeta.getDriverClass() );
->>>>>>> 83d65a4d
     assertEquals( "jdbc:vertica://FOO:BAR/WIBBLE", nativeMeta.getURL( "FOO", "BAR", "WIBBLE" ) );
     assertEquals( "jdbc:vertica://FOO:/WIBBLE", nativeMeta.getURL( "FOO", "", "WIBBLE" ) ); // Believe this is a bug - must have the port. Inconsistent with others
     assertFalse( nativeMeta.isFetchSizeSupported() );
