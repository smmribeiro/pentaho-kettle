--- conflicted
+++ resolved
@@ -11,18 +11,10 @@
  ******************************************************************************/
 
 
+
 package org.pentaho.di.connections.vfs.provider;
-
-import edu.umd.cs.findbugs.annotations.NonNull;
-import java.util.Collections;
-import java.util.Set;
-import org.apache.commons.vfs2.FileObject;
-import org.apache.commons.vfs2.impl.DefaultFileSystemManager;
-import org.apache.commons.vfs2.provider.FileNameParser;
-import org.junit.Before;
-import org.junit.Test;
-import org.pentaho.di.connections.ConnectionDetails;
-import org.pentaho.di.connections.ConnectionManager;
+import org.pentaho.di.connections.common.basic.TestBaseVFSConnectionDetails;
+
 import org.pentaho.di.connections.common.basic.TestBasicConnectionDetails;
 import org.pentaho.di.connections.common.basic.TestBasicConnectionProvider;
 import org.pentaho.di.connections.common.basic.TestBasicFileProvider;
@@ -35,13 +27,12 @@
 import org.pentaho.di.connections.common.domainbuckets.TestConnectionWithDomainAndBucketsDetails;
 import org.pentaho.di.connections.common.domainbuckets.TestConnectionWithDomainAndBucketsProvider;
 import org.pentaho.di.connections.common.domainbuckets.TestFileWithDomainAndBucketsProvider;
+import org.pentaho.di.connections.ConnectionDetails;
+import org.pentaho.di.connections.ConnectionManager;
 import org.pentaho.di.core.bowl.BaseBowl;
 import org.pentaho.di.core.bowl.Bowl;
-<<<<<<< HEAD
+import org.pentaho.di.core.variables.Variables;
 import org.pentaho.di.core.variables.VariableSpace;
-=======
-import org.pentaho.di.core.variables.Variables;
->>>>>>> 83d65a4d
 import org.pentaho.di.core.vfs.IKettleVFS;
 import org.pentaho.di.core.vfs.KettleVFS;
 import org.pentaho.di.core.vfs.KettleVFSFileSystemException;
@@ -49,6 +40,17 @@
 import org.pentaho.metastore.api.IMetaStore;
 import org.pentaho.metastore.stores.memory.MemoryMetaStore;
 
+import edu.umd.cs.findbugs.annotations.NonNull;
+
+import java.util.Collections;
+import java.util.Set;
+
+import org.apache.commons.vfs2.FileObject;
+import org.apache.commons.vfs2.impl.DefaultFileSystemManager;
+import org.apache.commons.vfs2.provider.FileNameParser;
+import org.junit.Before;
+import org.junit.Test;
+
 import static org.junit.Assert.assertEquals;
 import static org.junit.Assert.assertFalse;
 import static org.junit.Assert.assertNotNull;
@@ -109,7 +111,7 @@
 
     // Connection Instances
 
-    ConnectionDetails details;
+    TestBaseVFSConnectionDetails details;
 
     details = new TestConnectionWithBucketsDetails();
     details.setName( "Connection With Buckets" );
@@ -117,6 +119,7 @@
 
     details = new TestConnectionWithBucketsDetails();
     details.setName( "Connection Variable Substitution With Buckets" );
+    details.setRootPath( "${my_var_root_path}" );
     connectionManager.save( details );
 
     details = new TestConnectionWithDomainDetails();
@@ -125,6 +128,7 @@
 
     details = new TestConnectionWithDomainDetails();
     details.setName( "Connection Variable Substitution With Domain" );
+    details.setRootPath( "${my_var_root_path}" );
     connectionManager.save( details );
 
     details = new TestConnectionWithDomainAndBucketsDetails();
@@ -133,6 +137,7 @@
 
     details = new TestConnectionWithDomainAndBucketsDetails();
     details.setName( "Connection Variable Substitution With Domain And Buckets" );
+    details.setRootPath( "${my_var_root_path}" );
     connectionManager.save( details );
 
     details = new TestBasicConnectionDetails();
@@ -141,6 +146,7 @@
 
     details = new TestBasicConnectionDetails();
     details.setName( "Basic Connection Variable Substitution" );
+    details.setRootPath( "${my_var_root_path}" );
     connectionManager.save( details );
   }
 
@@ -313,7 +319,6 @@
 
     TestBasicConnectionDetails connectionDetails = (TestBasicConnectionDetails) connectionManager
       .getConnectionDetails( "Basic Connection Variable Substitution" );
-    connectionDetails.setRootPath( "${my_var_root_path}" );
 
     Variables myVariableSpace = new Variables();
     myVariableSpace.setVariable( "my_var_root_path",  "/some/magical/dir" );
@@ -345,7 +350,6 @@
 
     TestConnectionWithBucketsDetails connectionDetails = (TestConnectionWithBucketsDetails)
       connectionManager.getConnectionDetails( "Connection Variable Substitution With Buckets" );
-    connectionDetails.setRootPath( "${my_var_root_path}" );
 
     Variables myVariableSpace = new Variables();
     myVariableSpace.setVariable( "my_var_root_path",  "/some/magical/dir" );
@@ -377,7 +381,6 @@
 
     TestConnectionWithDomainDetails connectionDetails = (TestConnectionWithDomainDetails)
       connectionManager.getConnectionDetails( "Connection Variable Substitution With Domain" );
-    connectionDetails.setRootPath( "${my_var_root_path}" );
 
     Variables myVariableSpace = new Variables();
     myVariableSpace.setVariable( "my_var_root_path",  "/some/magical/dir" );
@@ -411,7 +414,6 @@
 
     TestConnectionWithDomainAndBucketsDetails connectionDetails = (TestConnectionWithDomainAndBucketsDetails)
       connectionManager.getConnectionDetails( "Connection Variable Substitution With Domain And Buckets" );
-    connectionDetails.setRootPath( "${my_var_root_path}" );
 
     Variables myVariableSpace = new Variables();
     myVariableSpace.setVariable( "my_var_root_path",  "/some/magical/dir" );
