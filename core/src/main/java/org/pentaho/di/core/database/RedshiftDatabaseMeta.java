/*! ******************************************************************************
 *
 * Pentaho
 *
 * Copyright (C) 2024 by Hitachi Vantara, LLC : http://www.pentaho.com
 *
 * Use of this software is governed by the Business Source License included
 * in the LICENSE.TXT file.
 *
 * Change Date: 2029-07-20
 ******************************************************************************/

package org.pentaho.di.core.database;

import org.pentaho.di.core.encryption.Encr;

import java.util.Arrays;
import java.util.Map;

import static org.pentaho.di.core.util.Utils.isEmpty;

/**
 * @author mbatchelor
 *
 */
public class RedshiftDatabaseMeta extends PostgreSQLDatabaseMeta {

  public static final String IAM_ROLE = "iamRole";
  public static final String AWS_ACCESS_KEY_ID = "awsAccessKeyId";
  public static final String AWS_ACCESS_KEY = "awsAccessKey";
  public static final String AUTHENTICATION_METHOD = "awsAuthenticationMethod";
  public static final String STANDARD_CREDENTIALS = "Standard";
  public static final String IAM_CREDENTIALS = "IAM Credentials";
  public static final String PROFILE_CREDENTIALS = "Profile";

  public static final String JDBC_AUTH_METHOD = "jdbcAuthMethod";
  public static final String IAM_ACCESS_KEY_ID = "iamAccessKeyId";
  public static final String IAM_SECRET_ACCESS_KEY = "iamSecretAccessKey";
  public static final String IAM_SESSION_TOKEN = "iamSessionToken";
  public static final String IAM_PROFILE_NAME = "iamProfileName";

  public RedshiftDatabaseMeta() {
    addExtraOption( "REDSHIFT", "tcpKeepAlive", "true" );
    addExtraOption( "REDSHIFT", "loginTimeout", "10" );
  }

  @Override
  public int getDefaultDatabasePort() {
    if ( getAccessType() == DatabaseMeta.TYPE_ACCESS_NATIVE ) {
      return 5439;
    }
    return -1;
  }

  @Override
  public String getDriverClass() {
<<<<<<< HEAD
    if ( getAccessType() == DatabaseMeta.TYPE_ACCESS_ODBC ) {
      return "sun.jdbc.odbc.JdbcOdbcDriver";
    } else {
      return "com.amazon.redshift.jdbc.Driver";
    }
=======
    return "com.amazon.redshift.jdbc.Driver";
>>>>>>> 83d65a4d
  }

  @Override
  public String getURL( String hostname, String port, String databaseName ) {
<<<<<<< HEAD
    if ( getAccessType() == DatabaseMeta.TYPE_ACCESS_ODBC ) {
      return "jdbc:odbc:" + databaseName;
    } else {
      if ( Arrays.asList( PROFILE_CREDENTIALS, IAM_CREDENTIALS ).contains( getAttribute( JDBC_AUTH_METHOD, "" ) ) ) {
        return "jdbc:redshift:iam://" + hostname + ":" + port + "/" + databaseName;
      } else {
        return "jdbc:redshift://" + hostname + ":" + port + "/" + databaseName;
      }
=======
    if ( Arrays.asList( PROFILE_CREDENTIALS, IAM_CREDENTIALS ).contains( getAttribute( JDBC_AUTH_METHOD, "" ) ) ) {
      return "jdbc:redshift:iam://" + hostname + ":" + port + "/" + databaseName;
    } else {
      return "jdbc:redshift://" + hostname + ":" + port + "/" + databaseName;
>>>>>>> 83d65a4d
    }
  }

  @Override public void putOptionalOptions( Map<String, String> extraOptions ) {
    if ( IAM_CREDENTIALS.equals( getAttribute( JDBC_AUTH_METHOD, "" ) ) ) {
      extraOptions.put( "REDSHIFT.AccessKeyID", Encr.decryptPassword( getAttribute( IAM_ACCESS_KEY_ID, "" ) ) );
      extraOptions.put( "REDSHIFT.SecretAccessKey", Encr.decryptPassword( getAttribute( IAM_SECRET_ACCESS_KEY, "" ) ) );
      extraOptions.put( "REDSHIFT.SessionToken", Encr.decryptPassword( getAttribute( IAM_SESSION_TOKEN, "" ) ) );
    } else if ( PROFILE_CREDENTIALS.equals( getAttribute( JDBC_AUTH_METHOD, "" ) ) ) {
      extraOptions.put( "REDSHIFT.Profile", getAttribute( IAM_PROFILE_NAME, "" ) );
    }
  }

  @Override
  public String getExtraOptionsHelpText() {
    return "http://docs.aws.amazon.com/redshift/latest/mgmt/configure-jdbc-connection.html";
  }

  /**
   * The superclass method checks whether or not the command setFetchSize() is supported by the driver. In the case of
   * Redshift, setFetchSize() is supported, but in the case of LIMIT, the Redshift driver will enforce that the value
   * for fetch size is less than or equal to the value specified in the LIMIT clause.
   *
   * To avoid these problems, this method (and supportsSetMaxRows()) returns false
   *
   * @return false
   */
  @Override
  public boolean isFetchSizeSupported() {
    return false;
  }

  /**
   * Redshift does not recognize the JDBC "setMaxRows" parameter
   *
   * @return false
   */
  @Override
  public boolean supportsSetMaxRows() {
    return false;
  }

  @Override
  public String[] getUsedLibraries() {
    return new String[] { "RedshiftJDBC4_1.0.10.1010.jar" };
  }

  public String getIamRole() {
    return getParamIfSet( IAM_ROLE, getAttributes().getProperty( IAM_ROLE ) );
  }

  public String getAwsAccessKeyId() {
    return getParamIfSet( AWS_ACCESS_KEY_ID, getAttributes().getProperty( AWS_ACCESS_KEY_ID ) );
  }

  public String getAwsAccessKey() {
    return getParamIfSet( AWS_ACCESS_KEY, getAttributes().getProperty( AWS_ACCESS_KEY ) );
  }

  public String getAwsAuthenticationMethod() {
    return getParamIfSet( AUTHENTICATION_METHOD, getAttributes().getProperty( AUTHENTICATION_METHOD ) );
  }

  @Override
  public String getXulOverlayFile() {
    return "redshift";
  }

  private String getParamIfSet( String param, String val ) {
    if ( !isEmpty( val ) ) {
      return "&" + param + "=" + val;
    }
    return "";
  }
}<|MERGE_RESOLUTION|>--- conflicted
+++ resolved
@@ -54,34 +54,15 @@
 
   @Override
   public String getDriverClass() {
-<<<<<<< HEAD
-    if ( getAccessType() == DatabaseMeta.TYPE_ACCESS_ODBC ) {
-      return "sun.jdbc.odbc.JdbcOdbcDriver";
-    } else {
-      return "com.amazon.redshift.jdbc.Driver";
-    }
-=======
     return "com.amazon.redshift.jdbc.Driver";
->>>>>>> 83d65a4d
   }
 
   @Override
   public String getURL( String hostname, String port, String databaseName ) {
-<<<<<<< HEAD
-    if ( getAccessType() == DatabaseMeta.TYPE_ACCESS_ODBC ) {
-      return "jdbc:odbc:" + databaseName;
-    } else {
-      if ( Arrays.asList( PROFILE_CREDENTIALS, IAM_CREDENTIALS ).contains( getAttribute( JDBC_AUTH_METHOD, "" ) ) ) {
-        return "jdbc:redshift:iam://" + hostname + ":" + port + "/" + databaseName;
-      } else {
-        return "jdbc:redshift://" + hostname + ":" + port + "/" + databaseName;
-      }
-=======
     if ( Arrays.asList( PROFILE_CREDENTIALS, IAM_CREDENTIALS ).contains( getAttribute( JDBC_AUTH_METHOD, "" ) ) ) {
       return "jdbc:redshift:iam://" + hostname + ":" + port + "/" + databaseName;
     } else {
       return "jdbc:redshift://" + hostname + ":" + port + "/" + databaseName;
->>>>>>> 83d65a4d
     }
   }
 
