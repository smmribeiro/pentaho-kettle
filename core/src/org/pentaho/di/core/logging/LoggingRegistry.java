--- conflicted
+++ resolved
@@ -65,11 +65,6 @@
       LoggingObject loggingSource = new LoggingObject( object );
 
       LoggingObjectInterface found = findExistingLoggingSource( loggingSource );
-<<<<<<< HEAD
-      if ( ( found != null ) &&
-        ( found.getParent() != null || loggingSource.getParent() == null ) ) {
-        return found.getLogChannelId();
-=======
       if ( found != null ) {
         LoggingObjectInterface foundParent = found.getParent();
         LoggingObjectInterface loggingSourceParent = loggingSource.getParent();
@@ -79,7 +74,6 @@
             return foundParentLogChannelId;
           }
         }
->>>>>>> ec37ae99
       }
 
       String logChannelId = UUID.randomUUID().toString();
