--- conflicted
+++ resolved
@@ -63,13 +63,12 @@
 
     <dependency org="xml-apis" name="xml-apis-ext" rev="${dependency.xml-apis-ext.revision}" transitive="false"/>
 
-<<<<<<< HEAD
+    <dependency org="org.apache.karaf" name="org.apache.karaf.main" rev="2.3.5" transitive="false"/>
+
     <dependency org="org.springframework" name="spring-test"         rev="2.5.6"      transitive="true" conf="test->default"/>
     <dependency org="org.springframework" name="spring"              rev="2.5.6"      transitive="true" conf="test->default"/>
     <dependency org="pentaho"             name="simple-jndi"         rev="1.0.0"      transitive="true" conf="test->default"/>
-=======
-    <dependency org="org.apache.karaf" name="org.apache.karaf.main" rev="2.3.5" transitive="false"/>
+    
 
->>>>>>> e0ee33a2
   </dependencies>
 </ivy-module>